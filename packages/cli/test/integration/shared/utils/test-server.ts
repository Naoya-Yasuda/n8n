--- conflicted
+++ resolved
@@ -58,18 +58,13 @@
 	if (withRestSegment) void agent.use(prefix(REST_PATH_SEGMENT));
 
 	if (options?.auth && options?.user) {
-<<<<<<< HEAD
-		const token = Container.get(AuthService).issueJWT(options.user, browserId);
-		const globalConfig = Container.get(GlobalConfig);
-		agent.jar.setCookie(`${globalConfig.auth.cookie.name}=${token}`);
-=======
 		const token = Container.get(AuthService).issueJWT(
 			options.user,
 			options.user.mfaEnabled,
 			browserId,
 		);
-		agent.jar.setCookie(`${AUTH_COOKIE_NAME}=${token}`);
->>>>>>> 657e5a3b
+		const globalConfig = Container.get(GlobalConfig);
+		agent.jar.setCookie(`${globalConfig.auth.cookie.name}=${token}`);
 	}
 	return agent;
 }
