<template>
	<div :class="$style['content']">
		<div
			class="node-view-root do-not-select"
			id="node-view-root"
			data-test-id="node-view-root"
			@dragover="onDragOver"
			@drop="onDrop"
		>
			<div
				class="node-view-wrapper"
				:class="workflowClasses"
				@touchstart="mouseDown"
				@touchend="mouseUp"
				@touchmove="mouseMoveNodeWorkflow"
				@mousedown="mouseDown"
				v-touch:tap="touchTap"
				@mouseup="mouseUp"
				@wheel="canvasStore.wheelScroll"
			>
				<div
					id="node-view-background"
					class="node-view-background"
					:style="backgroundStyle"
					data-test-id="node-view-background"
				/>
				<div
					id="node-view"
					class="node-view"
					:style="workflowStyle"
					ref="nodeView"
					data-test-id="node-view"
				>
					<canvas-add-button
						:style="canvasAddButtonStyle"
						@click="showTriggerCreator(NODE_CREATOR_OPEN_SOURCES.TRIGGER_PLACEHOLDER_BUTTON)"
						v-show="showCanvasAddButton"
						:showTooltip="!containsTrigger && showTriggerMissingTooltip"
						:position="canvasStore.canvasAddButtonPosition"
						ref="canvasAddButton"
						@hook:mounted="canvasStore.setRecenteredCanvasAddButtonPosition"
						data-test-id="canvas-add-button"
					/>
					<node
						v-for="nodeData in nodesToRender"
						@duplicateNode="duplicateNode"
						@deselectAllNodes="deselectAllNodes"
						@deselectNode="nodeDeselectedByName"
						@nodeSelected="nodeSelectedByName"
						@removeNode="(name) => removeNode(name, true)"
						@runWorkflow="onRunNode"
						@moved="onNodeMoved"
						@run="onNodeRun"
						:key="`${nodeData.id}_node`"
						:name="nodeData.name"
						:isReadOnly="isReadOnlyRoute || readOnlyEnv"
						:instance="instance"
						:isActive="!!activeNode && activeNode.name === nodeData.name"
						:hideActions="pullConnActive"
						:isProductionExecutionPreview="isProductionExecutionPreview"
					>
						<template #custom-tooltip>
							<span
								v-text="$locale.baseText('nodeView.placeholderNode.addTriggerNodeBeforeExecuting')"
							/>
						</template>
					</node>
					<sticky
						v-for="stickyData in stickiesToRender"
						@deselectAllNodes="deselectAllNodes"
						@deselectNode="nodeDeselectedByName"
						@nodeSelected="nodeSelectedByName"
						@removeNode="(name) => removeNode(name, true)"
						:key="`${stickyData.id}_sticky`"
						:name="stickyData.name"
						:isReadOnly="isReadOnlyRoute || readOnlyEnv"
						:instance="instance"
						:isActive="!!activeNode && activeNode.name === stickyData.name"
						:nodeViewScale="nodeViewScale"
						:gridSize="GRID_SIZE"
						:hideActions="pullConnActive"
					/>
				</div>
			</div>
			<node-details-view
				:readOnly="isReadOnlyRoute || readOnlyEnv"
				:renaming="renamingActive"
				:isProductionExecutionPreview="isProductionExecutionPreview"
				@valueChanged="valueChanged"
				@stopExecution="stopExecution"
				@saveKeyboardShortcut="onSaveKeyboardShortcut"
			/>
			<Suspense>
				<NodeCreation
					v-if="!isReadOnlyRoute && !readOnlyEnv"
					:create-node-active="createNodeActive"
					:node-view-scale="nodeViewScale"
					@toggleNodeCreator="onToggleNodeCreator"
					@addNode="onAddNode"
				/>
			</Suspense>
			<Suspense>
				<CanvasControls />
			</Suspense>
			<div class="workflow-execute-wrapper" v-if="!isReadOnlyRoute && !readOnlyEnv">
				<span
					@mouseenter="showTriggerMissingToltip(true)"
					@mouseleave="showTriggerMissingToltip(false)"
					@click="onRunContainerClick"
				>
					<n8n-button
						@click.stop="onRunWorkflow"
						:loading="workflowRunning"
						:label="runButtonText"
						:title="$locale.baseText('nodeView.executesTheWorkflowFromATriggerNode')"
						size="large"
						icon="play-circle"
						type="primary"
						:disabled="isExecutionDisabled"
						data-test-id="execute-workflow-button"
					/>
				</span>

				<n8n-button
					v-if="containsChatNodes"
					@click.stop="onOpenChat"
					label="Chat"
					size="large"
					icon="comment"
					type="primary"
					data-test-id="workflow-chat-button"
				/>

				<n8n-icon-button
					v-if="workflowRunning === true && !executionWaitingForWebhook"
					icon="stop"
					size="large"
					class="stop-execution"
					type="secondary"
					:title="
						stopExecutionInProgress
							? $locale.baseText('nodeView.stoppingCurrentExecution')
							: $locale.baseText('nodeView.stopCurrentExecution')
					"
					:loading="stopExecutionInProgress"
					@click.stop="stopExecution"
					data-test-id="stop-execution-button"
				/>

				<n8n-icon-button
					v-if="workflowRunning === true && executionWaitingForWebhook === true"
					class="stop-execution"
					icon="stop"
					size="large"
					:title="$locale.baseText('nodeView.stopWaitingForWebhookCall')"
					type="secondary"
					@click.stop="stopWaitingForWebhook"
					data-test-id="stop-execution-waiting-for-webhook-button"
				/>

				<n8n-icon-button
					v-if="
						!isReadOnlyRoute &&
						!readOnlyEnv &&
						workflowExecution &&
						!workflowRunning &&
						!allTriggersDisabled
					"
					:title="$locale.baseText('nodeView.deletesTheCurrentExecutionData')"
					icon="trash"
					size="large"
					@click.stop="clearExecutionData"
					data-test-id="clear-execution-data-button"
				/>
			</div>
		</div>
	</div>
</template>

<script lang="ts">
import { defineAsyncComponent, defineComponent, nextTick } from 'vue';
import { mapStores } from 'pinia';

import type {
	Endpoint,
	Connection,
	ConnectionEstablishedParams,
	BeforeDropParams,
	ConnectionDetachedParams,
	ConnectionMovedParams,
} from '@jsplumb/core';
import {
	EVENT_CONNECTION,
	EVENT_CONNECTION_DETACHED,
	EVENT_CONNECTION_MOVED,
	INTERCEPT_BEFORE_DROP,
} from '@jsplumb/core';
import type { MessageBoxInputData, ElNotification } from 'element-plus';

import {
	FIRST_ONBOARDING_PROMPT_TIMEOUT,
	MAIN_HEADER_TABS,
	MODAL_CANCEL,
	MODAL_CLOSE,
	MODAL_CONFIRM,
	NODE_OUTPUT_DEFAULT_KEY,
	ONBOARDING_CALL_SIGNUP_MODAL_KEY,
	ONBOARDING_PROMPT_TIMEBOX,
	PLACEHOLDER_EMPTY_WORKFLOW_ID,
	QUICKSTART_NOTE_NAME,
	START_NODE_TYPE,
	STICKY_NODE_TYPE,
	VIEWS,
	WEBHOOK_NODE_TYPE,
	TRIGGER_NODE_CREATOR_VIEW,
	EnterpriseEditionFeature,
	REGULAR_NODE_CREATOR_VIEW,
	MANUAL_TRIGGER_NODE_TYPE,
	NODE_CREATOR_OPEN_SOURCES,
	NODE_TRIGGER_CHAT_BUTTON,
	WORKFLOW_LM_CHAT_MODAL_KEY,
	AI_NODE_CREATOR_VIEW,
} from '@/constants';
import { copyPaste } from '@/mixins/copyPaste';
import { externalHooks } from '@/mixins/externalHooks';
import { genericHelpers } from '@/mixins/genericHelpers';
import { moveNodeWorkflow } from '@/mixins/moveNodeWorkflow';
import {
	useGlobalLinkActions,
	useCanvasMouseSelect,
	useMessage,
	useToast,
	useTitleChange,
	useExecutionDebugging,
} from '@/composables';
import { useUniqueNodeName } from '@/composables/useUniqueNodeName';
import { useI18n } from '@/composables/useI18n';
import { workflowHelpers } from '@/mixins/workflowHelpers';
import { workflowRun } from '@/mixins/workflowRun';

import NodeDetailsView from '@/components/NodeDetailsView.vue';
import Node from '@/components/Node.vue';
import Sticky from '@/components/Sticky.vue';
import CanvasAddButton from './CanvasAddButton.vue';
import { v4 as uuid } from 'uuid';
import type {
	ConnectionTypes,
	IConnection,
	IConnections,
	IDataObject,
	IExecutionsSummary,
	INode,
	INodeConnections,
	INodeCredentialsDetails,
	INodeIssues,
	INodeTypeDescription,
	INodeTypeNameVersion,
	IPinData,
	IRun,
	ITaskData,
	ITelemetryTrackProperties,
	IWorkflowBase,
	Workflow,
} from 'n8n-workflow';
import { deepCopy, NodeHelpers, TelemetryHelpers } from 'n8n-workflow';
import type {
	ICredentialsResponse,
	IExecutionResponse,
	IWorkflowDb,
	IWorkflowData,
	INodeUi,
	IUpdateInformation,
	IWorkflowDataUpdate,
	XYPosition,
	IPushDataExecutionFinished,
	ITag,
	INewWorkflowData,
	IWorkflowTemplate,
	IWorkflowToShare,
	IUser,
	INodeUpdatePropertiesInformation,
	NodeCreatorOpenSource,
} from '@/Interface';

import { debounceHelper } from '@/mixins/debounce';
import type { Route, RawLocation } from 'vue-router';
import { dataPinningEventBus, nodeViewEventBus } from '@/event-bus';
import {
	useEnvironmentsStore,
	useWorkflowsEEStore,
	useCanvasStore,
	useNodeCreatorStore,
	useTagsStore,
	useCredentialsStore,
	useNodeTypesStore,
	useTemplatesStore,
	useSegment,
	useNDVStore,
	useRootStore,
	useWorkflowsStore,
	useUsersStore,
	useSettingsStore,
	useUIStore,
	useHistoryStore,
	useExternalSecretsStore,
} from '@/stores';
import * as NodeViewUtils from '@/utils/nodeViewUtils';
import { getAccountAge, getConnectionInfo, getNodeViewTab } from '@/utils';
import {
	AddConnectionCommand,
	AddNodeCommand,
	MoveNodeCommand,
	RemoveConnectionCommand,
	RemoveNodeCommand,
	RenameNodeCommand,
	historyBus,
} from '@/models/history';
import type { BrowserJsPlumbInstance } from '@jsplumb/browser-ui';
import {
	EVENT_ENDPOINT_MOUSEOVER,
	EVENT_ENDPOINT_MOUSEOUT,
	EVENT_DRAG_MOVE,
	EVENT_CONNECTION_DRAG,
	EVENT_CONNECTION_ABORT,
	EVENT_CONNECTION_MOUSEOUT,
	EVENT_CONNECTION_MOUSEOVER,
	ready,
} from '@jsplumb/browser-ui';
import type { N8nPlusEndpoint } from '@/plugins/jsplumb/N8nPlusEndpointType';
import {
	N8nPlusEndpointType,
	EVENT_PLUS_ENDPOINT_CLICK,
} from '@/plugins/jsplumb/N8nPlusEndpointType';
import { EVENT_ADD_INPUT_ENDPOINT_CLICK } from '@/plugins/jsplumb/N8nAddInputEndpointType';
import { sourceControlEventBus } from '@/event-bus/source-control';
import { CONNECTOR_PAINT_STYLE_DATA, OVERLAY_REVERSE_ARROW_ID } from '@/utils/nodeViewUtils';
import { useViewStacks } from '@/components/Node/NodeCreator/composables/useViewStacks';
import { SCOPED_ENDPOINT_TYPES } from '@/constants';
import { EndpointType } from '@/Interface';

interface AddNodeOptions {
	position?: XYPosition;
	dragAndDrop?: boolean;
}

const NodeCreation = defineAsyncComponent(async () => import('@/components/Node/NodeCreation.vue'));
const CanvasControls = defineAsyncComponent(async () => import('@/components/CanvasControls.vue'));

export default defineComponent({
	name: 'NodeView',
	mixins: [
		copyPaste,
		externalHooks,
		genericHelpers,
		moveNodeWorkflow,
		workflowHelpers,
		workflowRun,
		debounceHelper,
	],
	components: {
		NodeDetailsView,
		Node,
		Sticky,
		CanvasAddButton,
		NodeCreation,
		CanvasControls,
	},
	setup(props) {
		const locale = useI18n();

		return {
			locale,
			...useCanvasMouseSelect(),
			...useGlobalLinkActions(),
			...useTitleChange(),
			...useToast(),
			...useMessage(),
			...useUniqueNodeName(),
			...useExecutionDebugging(),
			// eslint-disable-next-line @typescript-eslint/no-misused-promises
			...workflowRun.setup?.(props),
		};
	},
	errorCaptured: (err, vm, info) => {
		console.error('errorCaptured');
		console.error(err);
	},
	watch: {
		// Listen to route changes and load the workflow accordingly
		async $route(to: Route, from: Route) {
			this.readOnlyEnvRouteCheck();

			const currentTab = getNodeViewTab(to);
			const nodeViewNotInitialized = !this.uiStore.nodeViewInitialized;
			let workflowChanged =
				from.params.name !== to.params.name &&
				// Both 'new' and __EMPTY__ are new workflow names, so ignore them when detecting if wf changed
				!(from.params.name === 'new' && this.currentWorkflow === PLACEHOLDER_EMPTY_WORKFLOW_ID) &&
				!(from.name === VIEWS.NEW_WORKFLOW) &&
				// Also ignore if workflow id changes when saving new workflow
				to.params.action !== 'workflowSave';
			const isOpeningTemplate = to.name === VIEWS.TEMPLATE_IMPORT;

			// When entering this tab:
			if (currentTab === MAIN_HEADER_TABS.WORKFLOW || isOpeningTemplate) {
				if (workflowChanged || nodeViewNotInitialized || isOpeningTemplate) {
					this.startLoading();
					if (nodeViewNotInitialized) {
						const previousDirtyState = this.uiStore.stateIsDirty;
						this.resetWorkspace();
						this.uiStore.stateIsDirty = previousDirtyState;
					}
					await Promise.all([this.loadCredentials(), this.initView()]);
					this.stopLoading();
					if (this.blankRedirect) {
						this.blankRedirect = false;
					}
				}
				await this.checkAndInitDebugMode();
			}
			// Also, when landing on executions tab, check if workflow data is changed
			if (currentTab === MAIN_HEADER_TABS.EXECUTIONS) {
				workflowChanged =
					from.params.name !== to.params.name &&
					!(to.params.name === 'new' && from.params.name === undefined);
				if (workflowChanged) {
					// This will trigger node view to update next time workflow tab is opened
					this.uiStore.nodeViewInitialized = false;
				}
			}
		},
		activeNode() {
			// When a node gets set as active deactivate the create-menu
			this.createNodeActive = false;
		},
		containsTrigger(containsTrigger) {
			// Re-center CanvasAddButton if there's no triggers
			if (containsTrigger === false)
				this.canvasStore.setRecenteredCanvasAddButtonPosition(this.getNodeViewOffsetPosition);
		},
		nodeViewScale(newScale) {
			const elementRef = this.$refs.nodeView as HTMLDivElement | undefined;
			if (elementRef) {
				elementRef.style.transform = `scale(${newScale})`;
			}
		},
	},
	async beforeRouteLeave(to, from, next) {
		if (getNodeViewTab(to) === MAIN_HEADER_TABS.EXECUTIONS || from.name === VIEWS.TEMPLATE_IMPORT) {
			next();
			return;
		}
		if (this.uiStore.stateIsDirty && !this.readOnlyEnv) {
			const confirmModal = await this.confirm(
				this.$locale.baseText('generic.unsavedWork.confirmMessage.message'),
				{
					title: this.$locale.baseText('generic.unsavedWork.confirmMessage.headline'),
					type: 'warning',
					confirmButtonText: this.$locale.baseText(
						'generic.unsavedWork.confirmMessage.confirmButtonText',
					),
					cancelButtonText: this.$locale.baseText(
						'generic.unsavedWork.confirmMessage.cancelButtonText',
					),
					showClose: true,
				},
			);
			if (confirmModal === MODAL_CONFIRM) {
				// Make sure workflow id is empty when leaving the editor
				this.workflowsStore.setWorkflowId(PLACEHOLDER_EMPTY_WORKFLOW_ID);
				const saved = await this.saveCurrentWorkflow({}, false);
				if (saved) {
					await this.settingsStore.fetchPromptsData();
				}
				this.uiStore.stateIsDirty = false;

				if (from.name === VIEWS.NEW_WORKFLOW) {
					// Replace the current route with the new workflow route
					// before navigating to the new route when saving new workflow.
					await this.$router.replace(
						{ name: VIEWS.WORKFLOW, params: { name: this.currentWorkflow } },
						() => {
							// We can't use next() here since vue-router
							// would prevent the navigation with an error
							void this.$router.push(to as RawLocation);
						},
					);
				} else {
					next();
				}
			} else if (confirmModal === MODAL_CANCEL) {
				this.workflowsStore.setWorkflowId(PLACEHOLDER_EMPTY_WORKFLOW_ID);
				this.resetWorkspace();
				this.uiStore.stateIsDirty = false;
				next();
			}
		} else {
			next();
		}
	},
	computed: {
		...mapStores(
			useCanvasStore,
			useTagsStore,
			useCredentialsStore,
			useNodeCreatorStore,
			useNodeTypesStore,
			useNDVStore,
			useRootStore,
			useSettingsStore,
			useTemplatesStore,
			useUIStore,
			useWorkflowsStore,
			useUsersStore,
			useNodeCreatorStore,
			useEnvironmentsStore,
			useWorkflowsEEStore,
			useHistoryStore,
			useExternalSecretsStore,
		),
		nativelyNumberSuffixedDefaults(): string[] {
			return this.nodeTypesStore.nativelyNumberSuffixedDefaults;
		},
		currentUser(): IUser | null {
			return this.usersStore.currentUser;
		},
		activeNode(): INodeUi | null {
			return this.ndvStore.activeNode;
		},
		executionWaitingForWebhook(): boolean {
			return this.workflowsStore.executionWaitingForWebhook;
		},
		isDemo(): boolean {
			return this.$route.name === VIEWS.DEMO;
		},
		showCanvasAddButton(): boolean {
			return (
				this.loadingService === null && !this.containsTrigger && !this.isDemo && !this.readOnlyEnv
			);
		},
		lastSelectedNode(): INodeUi | null {
			return this.uiStore.getLastSelectedNode;
		},
		nodes(): INodeUi[] {
			return this.workflowsStore.allNodes;
		},
		nodesToRender(): INodeUi[] {
			return this.workflowsStore.allNodes.filter((node) => node.type !== STICKY_NODE_TYPE);
		},
		stickiesToRender(): INodeUi[] {
			return this.workflowsStore.allNodes.filter((node) => node.type === STICKY_NODE_TYPE);
		},
		runButtonText(): string {
			if (!this.workflowRunning) {
				return this.$locale.baseText('nodeView.runButtonText.executeWorkflow');
			}

			if (this.executionWaitingForWebhook) {
				return this.$locale.baseText('nodeView.runButtonText.waitingForTriggerEvent');
			}

			return this.$locale.baseText('nodeView.runButtonText.executingWorkflow');
		},
		workflowStyle(): object {
			const offsetPosition = this.uiStore.nodeViewOffsetPosition;
			return {
				left: offsetPosition[0] + 'px',
				top: offsetPosition[1] + 'px',
			};
		},
		canvasAddButtonStyle(): object {
			return {
				'pointer-events': this.createNodeActive ? 'none' : 'all',
			};
		},
		backgroundStyle(): object {
			return NodeViewUtils.getBackgroundStyles(
				this.nodeViewScale,
				this.uiStore.nodeViewOffsetPosition,
				this.isExecutionPreview,
			);
		},
		workflowClasses() {
			const returnClasses = [];
			if (this.ctrlKeyPressed || this.moveCanvasKeyPressed) {
				if (this.uiStore.nodeViewMoveInProgress) {
					returnClasses.push('move-in-process');
				} else {
					returnClasses.push('move-active');
				}
			}
			if (this.selectActive || this.ctrlKeyPressed || this.moveCanvasKeyPressed) {
				// Makes sure that nothing gets selected while select or move is active
				returnClasses.push('do-not-select');
			}
			return returnClasses;
		},
		workflowExecution(): IExecutionResponse | null {
			return this.workflowsStore.getWorkflowExecution;
		},
		workflowRunning(): boolean {
			return this.uiStore.isActionActive('workflowRunning');
		},
		currentWorkflow(): string {
			return this.$route.params.name || this.workflowsStore.workflowId;
		},
		workflowName(): string {
			return this.workflowsStore.workflowName;
		},
		allTriggersDisabled(): boolean {
			const disabledTriggerNodes = this.triggerNodes.filter((node) => node.disabled);
			return disabledTriggerNodes.length === this.triggerNodes.length;
		},
		triggerNodes(): INodeUi[] {
			return this.nodes.filter(
				(node) =>
					node.type === START_NODE_TYPE ||
					(this.nodeTypesStore.isTriggerNode(node.type) && node.type !== NODE_TRIGGER_CHAT_BUTTON),
			);
		},
		containsTrigger(): boolean {
			return this.triggerNodes.length > 0;
		},
		containsChatNodes(): boolean {
			return !!this.nodes.find(
				(node) => node.type === NODE_TRIGGER_CHAT_BUTTON && node.disabled !== true,
			);
		},
		isExecutionDisabled(): boolean {
			return !this.containsTrigger || this.allTriggersDisabled;
		},
		getNodeViewOffsetPosition(): XYPosition {
			return this.uiStore.nodeViewOffsetPosition;
		},
		nodeViewScale(): number {
			return this.canvasStore.nodeViewScale;
		},
		instance(): BrowserJsPlumbInstance {
			return this.canvasStore.jsPlumbInstance;
		},
	},
	data() {
		return {
			GRID_SIZE: NodeViewUtils.GRID_SIZE,
			STICKY_NODE_TYPE,
			createNodeActive: false,
			lastClickPosition: [450, 450] as XYPosition,
			ctrlKeyPressed: false,
			moveCanvasKeyPressed: false,
			stopExecutionInProgress: false,
			blankRedirect: false,
			credentialsUpdated: false,
			pullConnActiveNodeName: null as string | null,
			pullConnActive: false,
			dropPrevented: false,
			renamingActive: false,
			showStickyButton: false,
			isExecutionPreview: false,
			showTriggerMissingTooltip: false,
			workflowData: null as INewWorkflowData | null,
			activeConnection: null as null | Connection,
			isProductionExecutionPreview: false,
			enterTimer: undefined as undefined | ReturnType<typeof setTimeout>,
			exitTimer: undefined as undefined | ReturnType<typeof setTimeout>,
			readOnlyNotification: null as null | typeof ElNotification,
			// jsplumb automatically deletes all loose connections which is in turn recorded
			// in undo history as a user action.
			// This should prevent automatically removed connections from populating undo stack
			suspendRecordingDetachedConnections: false,
			NODE_CREATOR_OPEN_SOURCES,
			eventsAttached: false,
		};
	},
	methods: {
		editAllowedCheck(): boolean {
			if (this.readOnlyNotification?.visible) {
				return;
			}
			if (this.isReadOnlyRoute || this.readOnlyEnv) {
				this.readOnlyNotification = this.showMessage({
					title: this.$locale.baseText(
						this.readOnlyEnv
							? `readOnlyEnv.showMessage.${this.isReadOnlyRoute ? 'executions' : 'workflows'}.title`
							: 'readOnly.showMessage.executions.title',
					),
					message: this.$locale.baseText(
						this.readOnlyEnv
							? `readOnlyEnv.showMessage.${
									this.isReadOnlyRoute ? 'executions' : 'workflows'
							  }.message`
							: 'readOnly.showMessage.executions.message',
					),
					type: 'info',
					dangerouslyUseHTMLString: true,
				});

				return false;
			}
			return true;
		},
		showTriggerMissingToltip(isVisible: boolean) {
			this.showTriggerMissingTooltip = isVisible;
		},
		onRunNode(nodeName: string, source: string) {
			const node = this.workflowsStore.getNodeByName(nodeName);
			const telemetryPayload = {
				node_type: node ? node.type : null,
				workflow_id: this.workflowsStore.workflowId,
				source: 'canvas',
				session_id: this.ndvStore.sessionId,
			};
			this.$telemetry.track('User clicked execute node button', telemetryPayload);
			void this.$externalHooks().run('nodeView.onRunNode', telemetryPayload);
			void this.runWorkflow({ destinationNode: nodeName, source });
		},
		async onOpenChat() {
			const telemetryPayload = {
				workflow_id: this.workflowsStore.workflowId,
			};
			this.$telemetry.track('User clicked chat open button', telemetryPayload);
			void this.$externalHooks().run('nodeView.onOpenChat', telemetryPayload);
			this.uiStore.openModal(WORKFLOW_LM_CHAT_MODAL_KEY);
		},
		async onRunWorkflow() {
			void this.getWorkflowDataToSave().then((workflowData) => {
				const telemetryPayload = {
					workflow_id: this.workflowsStore.workflowId,
					node_graph_string: JSON.stringify(
						TelemetryHelpers.generateNodesGraph(workflowData as IWorkflowBase, this.getNodeTypes())
							.nodeGraph,
					),
				};
				this.$telemetry.track('User clicked execute workflow button', telemetryPayload);
				void this.$externalHooks().run('nodeView.onRunWorkflow', telemetryPayload);
			});

			await this.runWorkflow({});
		},
		onRunContainerClick() {
			if (this.containsTrigger && !this.allTriggersDisabled) return;

			const message =
				this.containsTrigger && this.allTriggersDisabled
					? this.$locale.baseText('nodeView.addOrEnableTriggerNode')
					: this.$locale.baseText('nodeView.addATriggerNodeFirst');

			this.registerCustomAction({
				key: 'showNodeCreator',
				action: () =>
					this.showTriggerCreator(NODE_CREATOR_OPEN_SOURCES.NO_TRIGGER_EXECUTION_TOOLTIP),
			});

			const notice = this.showMessage({
				type: 'info',
				title: this.$locale.baseText('nodeView.cantExecuteNoTrigger'),
				message,
				duration: 3000,
				onClick: () =>
					setTimeout(() => {
						// Close the creator panel if user clicked on the link
						if (this.createNodeActive) notice.close();
					}, 0),
				dangerouslyUseHTMLString: true,
			});
		},
		clearExecutionData() {
			this.workflowsStore.workflowExecutionData = null;
			this.updateNodesExecutionIssues();
		},
		async onSaveKeyboardShortcut(e: KeyboardEvent) {
			let saved = await this.saveCurrentWorkflow();
			if (saved) await this.settingsStore.fetchPromptsData();
			if (this.activeNode) {
				// If NDV is open, save will not work from editable input fields
				// so don't show success message if this is true
				if (e.target instanceof HTMLInputElement) {
					saved = e.target.readOnly;
				} else {
					saved = true;
				}
				if (saved) {
					this.showMessage({
						title: this.$locale.baseText('generic.workflowSaved'),
						type: 'success',
					});
				}
			}
		},
		showTriggerCreator(source: NodeCreatorOpenSource) {
			if (this.createNodeActive) return;
			this.nodeCreatorStore.setSelectedView(TRIGGER_NODE_CREATOR_VIEW);
			this.nodeCreatorStore.setShowScrim(true);
			this.onToggleNodeCreator({ source, createNodeActive: true });
		},
		async openExecution(executionId: string) {
			this.startLoading();
			this.resetWorkspace();
			let data: IExecutionResponse | undefined;
			try {
				data = await this.workflowsStore.getExecution(executionId);
			} catch (error) {
				this.showError(error, this.$locale.baseText('nodeView.showError.openExecution.title'));
				return;
			}
			if (data === undefined) {
				throw new Error(`Execution with id "${executionId}" could not be found!`);
			}
			this.workflowsStore.setWorkflowName({
				newName: data.workflowData.name,
				setStateDirty: false,
			});
			this.workflowsStore.setWorkflowId(PLACEHOLDER_EMPTY_WORKFLOW_ID);
			this.workflowsStore.setWorkflowExecutionData(data);
			if (data.workflowData.pinData) {
				this.workflowsStore.setWorkflowPinData(data.workflowData.pinData);
			}

			if (data.workflowData.ownedBy) {
				this.workflowsEEStore.setWorkflowOwnedBy({
					workflowId: data.workflowData.id,
					ownedBy: data.workflowData.ownedBy,
				});
			}

			if (data.workflowData.sharedWith) {
				this.workflowsEEStore.setWorkflowSharedWith({
					workflowId: data.workflowData.id,
					sharedWith: data.workflowData.sharedWith,
				});
			}

			if (data.workflowData.usedCredentials) {
				this.workflowsStore.setUsedCredentials(data.workflowData.usedCredentials);
			}

			await this.addNodes(
				deepCopy(data.workflowData.nodes),
				deepCopy(data.workflowData.connections),
			);
			await this.$nextTick();
			this.canvasStore.zoomToFit();
			this.uiStore.stateIsDirty = false;
			void this.$externalHooks().run('execution.open', {
				workflowId: data.workflowData.id,
				workflowName: data.workflowData.name,
				executionId,
			});
			this.$telemetry.track('User opened read-only execution', {
				workflow_id: data.workflowData.id,
				execution_mode: data.mode,
				execution_finished: data.finished,
			});

			if (!data.finished && data.data?.resultData?.error) {
				// Check if any node contains an error
				let nodeErrorFound = false;
				if (data.data.resultData.runData) {
					const runData = data.data.resultData.runData;
					errorCheck: for (const nodeName of Object.keys(runData)) {
						for (const taskData of runData[nodeName]) {
							if (taskData.error) {
								nodeErrorFound = true;
								break errorCheck;
							}
						}
					}
				}

				if (!nodeErrorFound && data.data.resultData.error.stack) {
					// Display some more information for now in console to make debugging easier
					console.error(`Execution ${executionId} error:`);
					console.error(data.data.resultData.error.stack);
					this.showMessage({
						title: this.$locale.baseText('nodeView.showError.workflowError'),
						message: data.data.resultData.error.message,
						type: 'error',
						duration: 0,
					});
				}
			}
			if ((data as IExecutionsSummary).waitTill) {
				this.showMessage({
					title: this.$locale.baseText('nodeView.thisExecutionHasntFinishedYet'),
					message: `<a data-action="reload">${this.$locale.baseText(
						'nodeView.refresh',
					)}</a> ${this.$locale.baseText(
						'nodeView.toSeeTheLatestStatus',
					)}.<br/> <a href="https://docs.n8n.io/integrations/builtin/core-nodes/n8n-nodes-base.wait/" target="_blank">${this.$locale.baseText(
						'nodeView.moreInfo',
					)}</a>`,
					type: 'warning',
					duration: 0,
				});
			}
			this.stopLoading();
		},
		async importWorkflowExact(data: { workflow: IWorkflowDataUpdate }) {
			if (!data.workflow.nodes || !data.workflow.connections) {
				throw new Error('Invalid workflow object');
			}
			this.resetWorkspace();
			data.workflow.nodes = NodeViewUtils.getFixedNodesList(data.workflow.nodes);

			await this.addNodes(data.workflow.nodes as INodeUi[], data.workflow.connections);

			if (data.workflow.pinData) {
				this.workflowsStore.setWorkflowPinData(data.workflow.pinData);
			}

			await this.$nextTick();
			this.canvasStore.zoomToFit();
		},
		async openWorkflowTemplate(templateId: string) {
			this.startLoading();
			this.setLoadingText(this.$locale.baseText('nodeView.loadingTemplate'));
			this.resetWorkspace();

			this.workflowsStore.currentWorkflowExecutions = [];
			this.workflowsStore.activeWorkflowExecution = null;

			let data: IWorkflowTemplate | undefined;
			try {
				void this.$externalHooks().run('template.requested', { templateId });
				data = await this.templatesStore.getWorkflowTemplate(templateId);

				if (!data) {
					throw new Error(
						this.$locale.baseText('nodeView.workflowTemplateWithIdCouldNotBeFound', {
							interpolate: { templateId },
						}),
					);
				}
			} catch (error) {
				this.showError(error, this.$locale.baseText('nodeView.couldntImportWorkflow'));
				await this.$router.replace({ name: VIEWS.NEW_WORKFLOW });
				return;
			}

			data.workflow.nodes = NodeViewUtils.getFixedNodesList(data.workflow.nodes) as INodeUi[];

			data.workflow.nodes?.forEach((node) => {
				if (node.credentials) {
					delete node.credentials;
				}
			});

			this.blankRedirect = true;
			await this.$router.replace({ name: VIEWS.NEW_WORKFLOW, query: { templateId } });

			await this.addNodes(data.workflow.nodes, data.workflow.connections);
			this.workflowData = (await this.workflowsStore.getNewWorkflowData(data.name)) || {};
			await this.$nextTick();
			this.canvasStore.zoomToFit();
			this.uiStore.stateIsDirty = true;

			void this.$externalHooks().run('template.open', {
				templateId,
				templateName: data.name,
				workflow: data.workflow,
			});
			this.stopLoading();
		},
		async openWorkflow(workflow: IWorkflowDb) {
			this.startLoading();

			const selectedExecution = this.workflowsStore.activeWorkflowExecution;

			this.resetWorkspace();

			this.workflowsStore.addWorkflow(workflow);
			this.workflowsStore.setActive(workflow.active || false);
			this.workflowsStore.setWorkflowId(workflow.id);
			this.workflowsStore.setWorkflowName({ newName: workflow.name, setStateDirty: false });
			this.workflowsStore.setWorkflowSettings(workflow.settings || {});
			this.workflowsStore.setWorkflowPinData(workflow.pinData || {});
			this.workflowsStore.setWorkflowVersionId(workflow.versionId);

			if (workflow.ownedBy) {
				this.workflowsEEStore.setWorkflowOwnedBy({
					workflowId: workflow.id,
					ownedBy: workflow.ownedBy,
				});
			}

			if (workflow.sharedWith) {
				this.workflowsEEStore.setWorkflowSharedWith({
					workflowId: workflow.id,
					sharedWith: workflow.sharedWith,
				});
			}

			if (workflow.usedCredentials) {
				this.workflowsStore.setUsedCredentials(workflow.usedCredentials);
			}

			const tags = (workflow.tags || []) as ITag[];
			const tagIds = tags.map((tag) => tag.id);
			this.workflowsStore.setWorkflowTagIds(tagIds || []);
			this.tagsStore.upsertTags(tags);

			await this.addNodes(workflow.nodes, workflow.connections);

			if (!this.credentialsUpdated) {
				this.uiStore.stateIsDirty = false;
			}
			this.canvasStore.zoomToFit();
			void this.$externalHooks().run('workflow.open', {
				workflowId: workflow.id,
				workflowName: workflow.name,
			});
			if (selectedExecution?.workflowId !== workflow.id) {
				this.workflowsStore.activeWorkflowExecution = null;
				this.workflowsStore.currentWorkflowExecutions = [];
			} else {
				this.workflowsStore.activeWorkflowExecution = selectedExecution;
			}
			this.stopLoading();
		},
		touchTap(e: MouseEvent | TouchEvent) {
			if (this.isTouchDevice) {
				this.mouseDown(e);
			}
		},
		mouseDown(e: MouseEvent | TouchEvent) {
			// Save the location of the mouse click
			this.lastClickPosition = this.getMousePositionWithinNodeView(e);
			if (e instanceof MouseEvent && e.button === 1) {
				this.moveCanvasKeyPressed = true;
			}

			this.mouseDownMouseSelect(e as MouseEvent, this.moveCanvasKeyPressed);
			this.mouseDownMoveWorkflow(e as MouseEvent, this.moveCanvasKeyPressed);

			// Hide the node-creator
			this.createNodeActive = false;
		},
		mouseUp(e: MouseEvent) {
			if (e.button === 1) {
				this.moveCanvasKeyPressed = false;
			}
			this.mouseUpMouseSelect(e);
			this.mouseUpMoveWorkflow(e);
		},
		keyUp(e: KeyboardEvent) {
			if (e.key === this.controlKeyCode) {
				this.ctrlKeyPressed = false;
			}
			if (e.key === ' ') {
				this.moveCanvasKeyPressed = false;
			}
		},
		async keyDown(e: KeyboardEvent) {
			if (e.key === 's' && this.isCtrlKeyPressed(e)) {
				e.stopPropagation();
				e.preventDefault();

				if (this.isReadOnlyRoute || this.readOnlyEnv) {
					return;
				}

				void this.callDebounced('onSaveKeyboardShortcut', { debounceTime: 1000 }, e);

				return;
			}

			// @ts-ignore
			const path = e.path || (e.composedPath && e.composedPath());

			// Check if the keys got emitted from a message box or from something
			// else which should ignore the default keybindings
			for (const element of path) {
				if (
					element.className &&
					typeof element.className === 'string' &&
					element.className.includes('ignore-key-press')
				) {
					return;
				}
			}

			// el-dialog or el-message-box element is open
			if (window.document.body.classList.contains('el-popup-parent--hidden')) {
				return;
			}

			if (e.key === 'Escape') {
				this.createNodeActive = false;
				if (this.activeNode) {
					void this.$externalHooks().run('dataDisplay.nodeEditingFinished');
					this.ndvStore.activeNodeName = null;
				}

				return;
			}

			// node modal is open
			if (this.activeNode) {
				return;
			}

			if (e.key === 'd') {
				void this.callDebounced('deactivateSelectedNode', { debounceTime: 350 });
			} else if (e.key === 'Delete' || e.key === 'Backspace') {
				e.stopPropagation();
				e.preventDefault();

				void this.callDebounced('deleteSelectedNodes', { debounceTime: 500 });
			} else if (e.key === 'Tab') {
				this.onToggleNodeCreator({
					source: NODE_CREATOR_OPEN_SOURCES.TAB,
					createNodeActive: !this.createNodeActive && !this.isReadOnlyRoute && !this.readOnlyEnv,
				});
			} else if (e.key === this.controlKeyCode) {
				this.ctrlKeyPressed = true;
			} else if (e.key === ' ') {
				this.moveCanvasKeyPressed = true;
			} else if (e.key === 'F2' && !this.isReadOnlyRoute && !this.readOnlyEnv) {
				const lastSelectedNode = this.lastSelectedNode;
				if (lastSelectedNode !== null && lastSelectedNode.type !== STICKY_NODE_TYPE) {
					void this.callDebounced(
						'renameNodePrompt',
						{ debounceTime: 1500 },
						lastSelectedNode.name,
					);
				}
			} else if (e.key === 'a' && this.isCtrlKeyPressed(e)) {
				// Select all nodes
				e.stopPropagation();
				e.preventDefault();

				void this.callDebounced('selectAllNodes', { debounceTime: 1000 });
			} else if (e.key === 'c' && this.isCtrlKeyPressed(e)) {
				void this.callDebounced('copySelectedNodes', { debounceTime: 1000 });
			} else if (e.key === 'x' && this.isCtrlKeyPressed(e)) {
				// Cut nodes
				e.stopPropagation();
				e.preventDefault();

				void this.callDebounced('cutSelectedNodes', { debounceTime: 1000 });
			} else if (e.key === 'n' && this.isCtrlKeyPressed(e) && e.altKey) {
				// Create a new workflow
				e.stopPropagation();
				e.preventDefault();
				if (this.isDemo) {
					return;
				}

				if (this.$router.currentRoute.name === VIEWS.NEW_WORKFLOW) {
					nodeViewEventBus.emit('newWorkflow');
				} else {
					void this.$router.push({ name: VIEWS.NEW_WORKFLOW });
				}

				this.showMessage({
					title: this.$locale.baseText('nodeView.showMessage.keyDown.title'),
					type: 'success',
				});
			} else if (e.key === 'Enter') {
				// Activate the last selected node
				const lastSelectedNode = this.lastSelectedNode;

				if (lastSelectedNode !== null) {
					if (
						lastSelectedNode.type === STICKY_NODE_TYPE &&
						(this.isReadOnlyRoute || this.readOnlyEnv)
					) {
						return;
					}
					this.ndvStore.activeNodeName = lastSelectedNode.name;
				}
			} else if (e.key === 'ArrowRight' && e.shiftKey) {
				// Select all downstream nodes
				e.stopPropagation();
				e.preventDefault();

				void this.callDebounced('selectDownstreamNodes', { debounceTime: 1000 });
			} else if (e.key === 'ArrowRight') {
				// Set child node active
				const lastSelectedNode = this.lastSelectedNode;
				if (lastSelectedNode === null) {
					return;
				}

				const connections = this.workflowsStore.outgoingConnectionsByNodeName(
					lastSelectedNode.name,
				);

				if (connections.main === undefined || connections.main.length === 0) {
					return;
				}

				void this.callDebounced(
					'nodeSelectedByName',
					{ debounceTime: 100 },
					connections.main[0][0].node,
					false,
					true,
				);
			} else if (e.key === 'ArrowLeft' && e.shiftKey) {
				// Select all downstream nodes
				e.stopPropagation();
				e.preventDefault();

				void this.callDebounced('selectUpstreamNodes', { debounceTime: 1000 });
			} else if (e.key === 'ArrowLeft') {
				// Set parent node active
				const lastSelectedNode = this.lastSelectedNode;
				if (lastSelectedNode === null) {
					return;
				}

				const workflow = this.getCurrentWorkflow();

				if (!workflow.connectionsByDestinationNode.hasOwnProperty(lastSelectedNode.name)) {
					return;
				}

				const connections = workflow.connectionsByDestinationNode[lastSelectedNode.name];

				if (connections.main === undefined || connections.main.length === 0) {
					return;
				}

				void this.callDebounced(
					'nodeSelectedByName',
					{ debounceTime: 100 },
					connections.main[0][0].node,
					false,
					true,
				);
			} else if (['ArrowUp', 'ArrowDown'].includes(e.key)) {
				// Set sibling node as active

				// Check first if it has a parent node
				const lastSelectedNode = this.lastSelectedNode;
				if (lastSelectedNode === null) {
					return;
				}

				const workflow = this.getCurrentWorkflow();

				if (!workflow.connectionsByDestinationNode.hasOwnProperty(lastSelectedNode.name)) {
					return;
				}

				const connections = workflow.connectionsByDestinationNode[lastSelectedNode.name];

				if (!Array.isArray(connections.main) || !connections.main.length) {
					return;
				}

				const parentNode = connections.main[0][0].node;
				const connectionsParent = this.workflowsStore.outgoingConnectionsByNodeName(parentNode);

				if (!Array.isArray(connectionsParent.main) || !connectionsParent.main.length) {
					return;
				}

				// Get all the sibling nodes and their x positions to know which one to set active
				let siblingNode: INodeUi | null;
				let lastCheckedNodePosition = e.key === 'ArrowUp' ? -99999999 : 99999999;
				let nextSelectNode: string | null = null;
				for (const ouputConnections of connectionsParent.main) {
					for (const ouputConnection of ouputConnections) {
						if (ouputConnection.node === lastSelectedNode.name) {
							// Ignore current node
							continue;
						}
						siblingNode = this.workflowsStore.getNodeByName(ouputConnection.node);

						if (siblingNode) {
							if (e.key === 'ArrowUp') {
								// Get the next node on the left
								if (
									siblingNode.position[1] <= lastSelectedNode.position[1] &&
									siblingNode.position[1] > lastCheckedNodePosition
								) {
									nextSelectNode = siblingNode.name;
									lastCheckedNodePosition = siblingNode.position[1];
								}
							} else {
								// Get the next node on the right
								if (
									siblingNode.position[1] >= lastSelectedNode.position[1] &&
									siblingNode.position[1] < lastCheckedNodePosition
								) {
									nextSelectNode = siblingNode.name;
									lastCheckedNodePosition = siblingNode.position[1];
								}
							}
						}
					}
				}

				if (nextSelectNode !== null) {
					void this.callDebounced(
						'nodeSelectedByName',
						{ debounceTime: 100 },
						nextSelectNode,
						false,
						true,
					);
				}
			}
		},

		deactivateSelectedNode() {
			if (!this.editAllowedCheck()) {
				return;
			}
			this.disableNodes(this.uiStore.getSelectedNodes, true);
		},

		deleteSelectedNodes() {
			// Copy "selectedNodes" as the nodes get deleted out of selection
			// when they get deleted and if we would use original it would mess
			// with the index and would so not delete all nodes
			const nodesToDelete: string[] = this.uiStore.getSelectedNodes.map((node: INodeUi) => {
				return node.name;
			});
			this.historyStore.startRecordingUndo();
			nodesToDelete.forEach((nodeName: string) => {
				this.removeNode(nodeName, true, false);
			});
			setTimeout(() => {
				this.historyStore.stopRecordingUndo();
			}, 200);
		},

		selectAllNodes() {
			this.nodes.forEach((node) => {
				this.nodeSelectedByName(node.name);
			});
		},

		selectUpstreamNodes() {
			const lastSelectedNode = this.lastSelectedNode;
			if (lastSelectedNode === null) {
				return;
			}

			this.deselectAllNodes();

			// Get all upstream nodes and select them
			const workflow = this.getCurrentWorkflow();
			for (const nodeName of workflow.getParentNodes(lastSelectedNode.name)) {
				this.nodeSelectedByName(nodeName);
			}

			// At the end select the previously selected node again
			this.nodeSelectedByName(lastSelectedNode.name);
		},
		selectDownstreamNodes() {
			const lastSelectedNode = this.lastSelectedNode;
			if (lastSelectedNode === null) {
				return;
			}

			this.deselectAllNodes();

			// Get all downstream nodes and select them
			const workflow = this.getCurrentWorkflow();
			for (const nodeName of workflow.getChildNodes(lastSelectedNode.name)) {
				this.nodeSelectedByName(nodeName);
			}

			// At the end select the previously selected node again
			this.nodeSelectedByName(lastSelectedNode.name);
		},

		pushDownstreamNodes(sourceNodeName: string, margin: number, recordHistory = false) {
			const sourceNode = this.workflowsStore.nodesByName[sourceNodeName];
			const workflow = this.getCurrentWorkflow();
			const childNodes = workflow.getChildNodes(sourceNodeName);
			for (const nodeName of childNodes) {
				const node = this.workflowsStore.nodesByName[nodeName];
				const oldPosition = node.position;

				if (node.position[0] < sourceNode.position[0]) {
					continue;
				}

				const updateInformation: INodeUpdatePropertiesInformation = {
					name: nodeName,
					properties: {
						position: [node.position[0] + margin, node.position[1]],
					},
				};

				this.workflowsStore.updateNodeProperties(updateInformation);
				this.onNodeMoved(node);

				if (
					(recordHistory && oldPosition[0] !== updateInformation.properties.position[0]) ||
					oldPosition[1] !== updateInformation.properties.position[1]
				) {
					this.historyStore.pushCommandToUndo(
						new MoveNodeCommand(nodeName, oldPosition, updateInformation.properties.position),
						recordHistory,
					);
				}
			}
		},

		cutSelectedNodes() {
			const deleteCopiedNodes = !this.isReadOnlyRoute && !this.readOnlyEnv;
			this.copySelectedNodes(deleteCopiedNodes);
			if (deleteCopiedNodes) {
				this.deleteSelectedNodes();
			}
		},

		copySelectedNodes(isCut: boolean) {
			void this.getSelectedNodesToSave().then((data) => {
				const workflowToCopy: IWorkflowToShare = {
					meta: {
						instanceId: this.rootStore.instanceId,
					},
					...data,
				};

				this.removeForeignCredentialsFromWorkflow(
					workflowToCopy,
					this.credentialsStore.allCredentials,
				);

				const nodeData = JSON.stringify(workflowToCopy, null, 2);

				this.copyToClipboard(nodeData);
				if (data.nodes.length > 0) {
					if (!isCut) {
						this.showMessage({
							title: 'Copied!',
							message: '',
							type: 'success',
						});
					}
					this.$telemetry.track('User copied nodes', {
						node_types: data.nodes.map((node) => node.type),
						workflow_id: this.workflowsStore.workflowId,
					});
				}
			});
		},
		async stopExecution() {
			const executionId = this.workflowsStore.activeExecutionId;
			if (executionId === null) {
				return;
			}

			try {
				this.stopExecutionInProgress = true;
				await this.workflowsStore.stopCurrentExecution(executionId);
				this.showMessage({
					title: this.$locale.baseText('nodeView.showMessage.stopExecutionTry.title'),
					type: 'success',
				});
			} catch (error) {
				// Execution stop might fail when the execution has already finished. Let's treat this here.
				const execution = await this.workflowsStore.getExecution(executionId);

				if (execution === undefined) {
					// execution finished but was not saved (e.g. due to low connectivity)

					this.workflowsStore.finishActiveExecution({
						executionId,
						data: { finished: true, stoppedAt: new Date() },
					});
					this.workflowsStore.executingNode.length = 0;
					this.uiStore.removeActiveAction('workflowRunning');

					this.titleSet(this.workflowsStore.workflowName, 'IDLE');
					this.showMessage({
						title: this.$locale.baseText('nodeView.showMessage.stopExecutionCatch.unsaved.title'),
						message: this.$locale.baseText(
							'nodeView.showMessage.stopExecutionCatch.unsaved.message',
						),
						type: 'success',
					});
				} else if (execution?.finished) {
					// execution finished before it could be stopped

					const executedData = {
						data: execution.data,
						finished: execution.finished,
						mode: execution.mode,
						startedAt: execution.startedAt,
						stoppedAt: execution.stoppedAt,
					} as IRun;
					const pushData = {
						data: executedData,
						executionId,
						retryOf: execution.retryOf,
					} as IPushDataExecutionFinished;
					this.workflowsStore.finishActiveExecution(pushData);
					this.titleSet(execution.workflowData.name, 'IDLE');
					this.workflowsStore.executingNode.length = 0;
					this.workflowsStore.setWorkflowExecutionData(executedData as IExecutionResponse);
					this.uiStore.removeActiveAction('workflowRunning');
					this.showMessage({
						title: this.$locale.baseText('nodeView.showMessage.stopExecutionCatch.title'),
						message: this.$locale.baseText('nodeView.showMessage.stopExecutionCatch.message'),
						type: 'success',
					});
				} else {
					this.showError(error, this.$locale.baseText('nodeView.showError.stopExecution.title'));
				}
			}
			this.stopExecutionInProgress = false;

			void this.getWorkflowDataToSave().then((workflowData) => {
				const trackProps = {
					workflow_id: this.workflowsStore.workflowId,
					node_graph_string: JSON.stringify(
						TelemetryHelpers.generateNodesGraph(workflowData as IWorkflowBase, this.getNodeTypes())
							.nodeGraph,
					),
				};

				this.$telemetry.track('User clicked stop workflow execution', trackProps);
			});
		},

		async stopWaitingForWebhook() {
			try {
				await this.workflowsStore.removeTestWebhook(this.workflowsStore.workflowId);
			} catch (error) {
				this.showError(
					error,
					this.$locale.baseText('nodeView.showError.stopWaitingForWebhook.title'),
				);
				return;
			}
		},
		/**
		 * This method gets called when data got pasted into the window
		 */
		async receivedCopyPasteData(plainTextData: string): Promise<void> {
			if (this.readOnlyEnv) {
				return;
			}

			const currentTab = getNodeViewTab(this.$route);
			if (currentTab === MAIN_HEADER_TABS.WORKFLOW) {
				let workflowData: IWorkflowDataUpdate | undefined;
				if (!this.editAllowedCheck()) {
					return;
				}
				// Check if it is an URL which could contain workflow data
				if (plainTextData.match(/^http[s]?:\/\/.*\.json$/i)) {
					// Pasted data points to a possible workflow JSON file

					if (!this.editAllowedCheck()) {
						return;
					}

					const importConfirm = await this.confirm(
						this.$locale.baseText('nodeView.confirmMessage.receivedCopyPasteData.message', {
							interpolate: { plainTextData },
						}),
						this.$locale.baseText('nodeView.confirmMessage.receivedCopyPasteData.headline'),
						{
							type: 'warning',
							confirmButtonText: this.$locale.baseText(
								'nodeView.confirmMessage.receivedCopyPasteData.confirmButtonText',
							),
							cancelButtonText: this.$locale.baseText(
								'nodeView.confirmMessage.receivedCopyPasteData.cancelButtonText',
							),
							dangerouslyUseHTMLString: true,
						},
					);

					if (importConfirm !== MODAL_CONFIRM) {
						return;
					}

					workflowData = await this.getWorkflowDataFromUrl(plainTextData);
					if (workflowData === undefined) {
						return;
					}
				} else {
					// Pasted data is is possible workflow data
					try {
						// Check first if it is valid JSON
						workflowData = JSON.parse(plainTextData);

						if (!this.editAllowedCheck()) {
							return;
						}
					} catch (e) {
						// Is no valid JSON so ignore
						return;
					}
				}

				return this.importWorkflowData(workflowData!, 'paste', false);
			}
		},

		// Returns the workflow data from a given URL. If no data gets found or
		// data is invalid it returns undefined and displays an error message by itself.
		async getWorkflowDataFromUrl(url: string): Promise<IWorkflowDataUpdate | undefined> {
			let workflowData: IWorkflowDataUpdate;

			this.startLoading();
			try {
				workflowData = await this.workflowsStore.getWorkflowFromUrl(url);
			} catch (error) {
				this.stopLoading();
				this.showError(
					error,
					this.$locale.baseText('nodeView.showError.getWorkflowDataFromUrl.title'),
				);
				return;
			}
			this.stopLoading();

			return workflowData;
		},

		// Imports the given workflow data into the current workflow
		async importWorkflowData(
			workflowData: IWorkflowToShare,
			source: string,
			importTags = true,
		): Promise<void> {
			// If it is JSON check if it looks on the first look like data we can use
			if (!workflowData.hasOwnProperty('nodes') || !workflowData.hasOwnProperty('connections')) {
				return;
			}

			try {
				const nodeIdMap: { [prev: string]: string } = {};
				if (workflowData.nodes) {
					// set all new ids when pasting/importing workflows
					workflowData.nodes.forEach((node: INode) => {
						if (node.id) {
							const newId = uuid();
							nodeIdMap[newId] = node.id;
							node.id = newId;
						} else {
							node.id = uuid();
						}
					});
				}

				const currInstanceId = this.rootStore.instanceId;

				const nodeGraph = JSON.stringify(
					TelemetryHelpers.generateNodesGraph(workflowData as IWorkflowBase, this.getNodeTypes(), {
						nodeIdMap,
						sourceInstanceId:
							workflowData.meta && workflowData.meta.instanceId !== currInstanceId
								? workflowData.meta.instanceId
								: '',
					}).nodeGraph,
				);
				if (source === 'paste') {
					this.$telemetry.track('User pasted nodes', {
						workflow_id: this.workflowsStore.workflowId,
						node_graph_string: nodeGraph,
					});
				} else {
					this.$telemetry.track('User imported workflow', {
						source,
						workflow_id: this.workflowsStore.workflowId,
						node_graph_string: nodeGraph,
					});
				}

				// By default we automatically deselect all the currently
				// selected nodes and select the new ones
				this.deselectAllNodes();

				// Fix the node position as it could be totally offscreen
				// and the pasted nodes would so not be directly visible to
				// the user
				this.updateNodePositions(
					workflowData,
					NodeViewUtils.getNewNodePosition(this.nodes, this.lastClickPosition),
				);

				const data = await this.addNodesToWorkflow(workflowData);

				setTimeout(() => {
					data.nodes!.forEach((node: INodeUi) => {
						this.nodeSelectedByName(node.name);
					});
				});

				if (workflowData.pinData) {
					this.workflowsStore.setWorkflowPinData(workflowData.pinData);
				}

				const tagsEnabled = this.settingsStore.areTagsEnabled;
				if (importTags && tagsEnabled && Array.isArray(workflowData.tags)) {
					const allTags = await this.tagsStore.fetchAll();
					const tagNames = new Set(allTags.map((tag) => tag.name));

					const workflowTags = workflowData.tags as ITag[];
					const notFound = workflowTags.filter((tag) => !tagNames.has(tag.name));

					const creatingTagPromises: Array<Promise<ITag>> = [];
					for (const tag of notFound) {
						const creationPromise = this.tagsStore.create(tag.name).then((tag: ITag) => {
							allTags.push(tag);
							return tag;
						});

						creatingTagPromises.push(creationPromise);
					}

					await Promise.all(creatingTagPromises);

					const tagIds = workflowTags.reduce((accu: string[], imported: ITag) => {
						const tag = allTags.find((tag) => tag.name === imported.name);
						if (tag) {
							accu.push(tag.id);
						}

						return accu;
					}, []);

					this.workflowsStore.addWorkflowTagIds(tagIds);
				}
			} catch (error) {
				this.showError(error, this.$locale.baseText('nodeView.showError.importWorkflowData.title'));
			}
		},
		onDragOver(event: DragEvent) {
			event.preventDefault();
		},

		onDrop(event: DragEvent) {
			if (!event.dataTransfer) {
				return;
			}

			const nodeTypeNames = event.dataTransfer.getData('nodeTypeName').split(',');

			if (nodeTypeNames) {
				const mousePosition = this.getMousePositionWithinNodeView(event);

				const nodesToAdd = nodeTypeNames.map((nodeTypeName: string, index: number) => {
					return {
						nodeTypeName,
						position: [
							// If adding more than one node, offset the X position
							mousePosition[0] -
								NodeViewUtils.NODE_SIZE / 2 +
								NodeViewUtils.NODE_SIZE * index * 2 +
								NodeViewUtils.GRID_SIZE,
							mousePosition[1] - NodeViewUtils.NODE_SIZE / 2,
						] as XYPosition,
						dragAndDrop: true,
					};
				});

				this.onAddNode(nodesToAdd, true);
				this.createNodeActive = false;
			}
		},

		nodeDeselectedByName(nodeName: string) {
			const node = this.workflowsStore.getNodeByName(nodeName);
			if (node) {
				this.nodeDeselected(node);
			}
		},

		nodeSelectedByName(nodeName: string, setActive = false, deselectAllOthers?: boolean) {
			if (deselectAllOthers === true) {
				this.deselectAllNodes();
			}

			const node = this.workflowsStore.getNodeByName(nodeName);
			if (node) {
				this.nodeSelected(node);
				this.uiStore.lastSelectedNode = node.name;
				this.uiStore.lastSelectedNodeOutputIndex = null;
				this.uiStore.lastSelectedNodeEndpointUuid = null;
				this.canvasStore.lastSelectedConnection = null;
				this.canvasStore.newNodeInsertPosition = null;

				if (setActive) {
					this.ndvStore.activeNodeName = node.name;
				}
			}
		},
		showMaxNodeTypeError(nodeTypeData: INodeTypeDescription) {
			const maxNodes = nodeTypeData.maxNodes;
			this.showMessage({
				title: this.$locale.baseText('nodeView.showMessage.showMaxNodeTypeError.title'),
				message: this.$locale.baseText('nodeView.showMessage.showMaxNodeTypeError.message', {
					adjustToNumber: maxNodes,
					interpolate: { nodeTypeDataDisplayName: nodeTypeData.displayName },
				}),
				type: 'error',
				duration: 0,
			});
		},

		async getNewNodeWithDefaultCredential(nodeTypeData: INodeTypeDescription) {
			let nodeVersion = nodeTypeData.defaultVersion;

			if (nodeVersion === undefined) {
				nodeVersion = Array.isArray(nodeTypeData.version)
					? nodeTypeData.version.slice(-1)[0]
					: nodeTypeData.version;
			}

			const newNodeData: INodeUi = {
				id: uuid(),
				name: nodeTypeData.defaults.name as string,
				type: nodeTypeData.name,
				typeVersion: nodeVersion,
				position: [0, 0],
				parameters: {},
			};

			const credentialPerType = nodeTypeData.credentials
				?.map((type) => this.credentialsStore.getUsableCredentialByType(type.name))
				.flat();

			if (credentialPerType && credentialPerType.length === 1) {
				const defaultCredential = credentialPerType[0];

				const selectedCredentials = this.credentialsStore.getCredentialById(defaultCredential.id);
				const selected = { id: selectedCredentials.id, name: selectedCredentials.name };
				const credentials = {
					[defaultCredential.type]: selected,
				};

				await this.loadNodesProperties(
					[newNodeData].map((node) => ({ name: node.type, version: node.typeVersion })),
				);
				const nodeType = this.nodeTypesStore.getNodeType(newNodeData.type, newNodeData.typeVersion);
				const nodeParameters = NodeHelpers.getNodeParameters(
					nodeType?.properties || [],
					{},
					true,
					false,
					newNodeData,
				);

				if (nodeTypeData.credentials) {
					const authentication = nodeTypeData.credentials.find(
						(type) => type.name === defaultCredential.type,
					);
					if (authentication?.displayOptions?.hide) {
						return newNodeData;
					}

					const authDisplayOptions = authentication?.displayOptions?.show;
					if (!authDisplayOptions) {
						newNodeData.credentials = credentials;
						return newNodeData;
					}

					if (Object.keys(authDisplayOptions).length === 1 && authDisplayOptions.authentication) {
						// ignore complex case when there's multiple dependencies
						newNodeData.credentials = credentials;

						let parameters: { [key: string]: string } = {};
						for (const displayOption of Object.keys(authDisplayOptions)) {
							if (nodeParameters && !nodeParameters[displayOption]) {
								parameters = {};
								newNodeData.credentials = undefined;
								break;
							}
							const optionValue = authDisplayOptions[displayOption]?.[0];
							if (optionValue && typeof optionValue === 'string') {
								parameters[displayOption] = optionValue;
							}
							newNodeData.parameters = {
								...newNodeData.parameters,
								...parameters,
							};
						}
					}
				}
			}
			return newNodeData;
		},

		async injectNode(
			nodeTypeName: string,
			options: AddNodeOptions = {},
			showDetail = true,
			trackHistory = false,
			isAutoAdd = false,
		) {
			const nodeTypeData: INodeTypeDescription | null =
				this.nodeTypesStore.getNodeType(nodeTypeName);

			if (nodeTypeData === null) {
				this.showMessage({
					title: this.$locale.baseText('nodeView.showMessage.addNodeButton.title'),
					message: this.$locale.baseText('nodeView.showMessage.addNodeButton.message', {
						interpolate: { nodeTypeName },
					}),
					type: 'error',
				});
				return;
			}

			if (
				nodeTypeData.maxNodes !== undefined &&
				this.getNodeTypeCount(nodeTypeName) >= nodeTypeData.maxNodes
			) {
				this.showMaxNodeTypeError(nodeTypeData);
				return;
			}

			const newNodeData = await this.getNewNodeWithDefaultCredential(nodeTypeData);

			// when pulling new connection from node or injecting into a connection
			const lastSelectedNode = this.lastSelectedNode;

			if (options.position) {
				newNodeData.position = NodeViewUtils.getNewNodePosition(
					this.canvasStore.getNodesWithPlaceholderNode(),
					options.position,
				);
			} else if (lastSelectedNode) {
				const lastSelectedConnection = this.canvasStore.lastSelectedConnection;
				if (lastSelectedConnection) {
					// set when injecting into a connection
					const [diffX] = NodeViewUtils.getConnectorLengths(lastSelectedConnection);
					if (diffX <= NodeViewUtils.MAX_X_TO_PUSH_DOWNSTREAM_NODES) {
						this.pushDownstreamNodes(
							lastSelectedNode.name,
							NodeViewUtils.PUSH_NODES_OFFSET,
							trackHistory,
						);
					}
				}

				// set when pulling connections
				if (this.canvasStore.newNodeInsertPosition) {
					newNodeData.position = NodeViewUtils.getNewNodePosition(this.nodes, [
						this.canvasStore.newNodeInsertPosition[0] + NodeViewUtils.GRID_SIZE,
						this.canvasStore.newNodeInsertPosition[1] - NodeViewUtils.NODE_SIZE / 2,
					]);
					this.canvasStore.newNodeInsertPosition = null;
				} else {
					let yOffset = 0;

					if (lastSelectedConnection) {
						const sourceNodeType = this.nodeTypesStore.getNodeType(
							lastSelectedNode.type,
							lastSelectedNode.typeVersion,
						);
						const offsets = [
							[-100, 100],
							[-140, 0, 140],
							[-240, -100, 100, 240],
						];
						if (sourceNodeType && sourceNodeType.outputs.length > 1) {
							const offset = offsets[sourceNodeType.outputs.length - 2];
							const sourceOutputIndex = lastSelectedConnection.__meta
								? lastSelectedConnection.__meta.sourceOutputIndex
								: 0;
							yOffset = offset[sourceOutputIndex];
						}
					}

					// If node has only scoped outputs, position it below the last selected node
					if (nodeTypeData.outputs.every(output => SCOPED_ENDPOINT_TYPES.includes(output as EndpointType))) {
						const lastSelectedNodeType = this.nodeTypesStore.getNodeType(
							lastSelectedNode.type,
							lastSelectedNode.typeVersion,
						);
						const scopedConnectionIndex = (lastSelectedNodeType?.inputs || [])
							.findIndex(output => nodeTypeData.outputs[0] === output);

						newNodeData.position = NodeViewUtils.getNewNodePosition(
							this.nodes,
							[
								lastSelectedNode.position[0] + ((NodeViewUtils.NODE_SIZE / (lastSelectedNodeType?.inputs?.length ?? 1)) * scopedConnectionIndex),
								lastSelectedNode.position[1] + NodeViewUtils.PUSH_NODES_OFFSET,
							],
							[100, 0],
						);
					} else {
						// If a node is active then add the new node directly after the current one
						newNodeData.position = NodeViewUtils.getNewNodePosition(
							this.nodes,
							[
								lastSelectedNode.position[0] + NodeViewUtils.PUSH_NODES_OFFSET,
								lastSelectedNode.position[1] + yOffset,
							],
							[100, 0],
						);
					}
				}
			} else {
				// If added node is a trigger and it's the first one added to the canvas
				// we place it at canvasAddButtonPosition to replace the canvas add button
				const position =
					this.nodeTypesStore.isTriggerNode(nodeTypeName) && !this.containsTrigger
						? this.canvasStore.canvasAddButtonPosition
						: // If no node is active find a free spot
						  (this.lastClickPosition as XYPosition);

				newNodeData.position = NodeViewUtils.getNewNodePosition(this.nodes, position);
			}

			const localizedName = this.locale.localizeNodeName(newNodeData.name, newNodeData.type);

			newNodeData.name = this.uniqueNodeName(localizedName);

			if (nodeTypeData.webhooks?.length) {
				newNodeData.webhookId = uuid();
			}

			await this.addNodes([newNodeData], undefined, trackHistory);
			this.workflowsStore.setNodePristine(newNodeData.name, true);

			this.uiStore.stateIsDirty = true;

			if (nodeTypeName === STICKY_NODE_TYPE) {
				this.$telemetry.trackNodesPanel('nodeView.addSticky', {
					workflow_id: this.workflowsStore.workflowId,
				});
			} else {
				void this.$externalHooks().run('nodeView.addNodeButton', { nodeTypeName });
				useSegment().trackAddedTrigger(nodeTypeName);
				const trackProperties: ITelemetryTrackProperties = {
					node_type: nodeTypeName,
					is_auto_add: isAutoAdd,
					workflow_id: this.workflowsStore.workflowId,
					drag_and_drop: options.dragAndDrop,
				};

				if (lastSelectedNode) {
					trackProperties.input_node_type = lastSelectedNode.type;
				}

				this.$telemetry.trackNodesPanel('nodeView.addNodeButton', trackProperties);
			}

			// Automatically deselect all nodes and select the current one and also active
			// current node. But only if it's added manually by the user (not by undo/redo mechanism)
			if (trackHistory) {
				this.deselectAllNodes();
				setTimeout(() => {
					this.nodeSelectedByName(
						newNodeData.name,
						showDetail && nodeTypeName !== STICKY_NODE_TYPE,
					);
				});
			}

			return newNodeData;
		},
		getConnection(
			sourceNodeName: string,
			sourceNodeOutputIndex: number,
			targetNodeName: string,
			targetNodeOuputIndex: number,
			type: ConnectionTypes,
		): IConnection | undefined {
<<<<<<< HEAD
			const nodeConnections = (
				this.workflowsStore.outgoingConnectionsByNodeName(sourceNodeName) as INodeConnections
			)[type];
=======
			const nodeConnections =
				this.workflowsStore.outgoingConnectionsByNodeName(sourceNodeName).main;
>>>>>>> 8a8d4e8b
			if (nodeConnections) {
				const connections: IConnection[] | null = nodeConnections[sourceNodeOutputIndex];

				if (connections) {
					return connections.find(
						(connection: IConnection) =>
							connection.node === targetNodeName && connection.index === targetNodeOuputIndex,
					);
				}
			}

			return undefined;
		},
		connectTwoNodes(
			sourceNodeName: string,
			sourceNodeOutputIndex: number,
			targetNodeName: string,
			targetNodeOuputIndex: number,
			type: ConnectionTypes,
		) {
			this.uiStore.stateIsDirty = true;

			if (
				this.getConnection(
					sourceNodeName,
					sourceNodeOutputIndex,
					targetNodeName,
					targetNodeOuputIndex,
					type,
				)
			) {
				return;
			}

			const connectionData = [
				{
					node: sourceNodeName,
					type,
					index: sourceNodeOutputIndex,
				},
				{
					node: targetNodeName,
					type,
					index: targetNodeOuputIndex,
				},
			] as [IConnection, IConnection];

			this.__addConnection(connectionData);
		},
		async addNode(
			nodeTypeName: string,
			options: AddNodeOptions = {},
			showDetail = true,
			trackHistory = false,
			isAutoAdd = false,
		) {
			if (!this.editAllowedCheck()) {
				return;
			}

			const lastSelectedNode = this.lastSelectedNode;
			const lastSelectedNodeOutputIndex = this.uiStore.lastSelectedNodeOutputIndex;
			const lastSelectedNodeEndpointUuid = this.uiStore.lastSelectedNodeEndpointUuid;
			const lastSelectedConnection = this.canvasStore.lastSelectedConnection;

			this.historyStore.startRecordingUndo();

			const newNodeData = await this.injectNode(
				nodeTypeName,
				options,
				showDetail,
				trackHistory,
				isAutoAdd,
			);
			if (!newNodeData) {
				return;
			}

			const outputIndex = lastSelectedNodeOutputIndex || 0;
			const targetEndpoint = lastSelectedNodeEndpointUuid || '';

			// Handle connection of scoped_endpoint types
			if (lastSelectedNodeEndpointUuid) {
				const lastSelectedEndpoint = this.instance.getEndpoint(lastSelectedNodeEndpointUuid);
				if (SCOPED_ENDPOINT_TYPES.includes(lastSelectedEndpoint.scope as EndpointType)) {
					const connectionType = lastSelectedEndpoint.scope  as ConnectionTypes;
					const newNodeElement = this.instance.getManagedElement(newNodeData.id);
					const newNodeConnections = this.instance.getEndpoints(newNodeElement);
					const viableConnection = newNodeConnections.find((conn) => {
						return conn.scope === connectionType && conn.isTarget;
					});

					this.instance?.connect({
						uuids: [targetEndpoint, viableConnection?.uuid || ''],
						detachable: !this.isReadOnlyRoute && !this.readOnlyEnv,
					});
					this.historyStore.stopRecordingUndo();
					return;
				}
			}
			// If a node is last selected then connect between the active and its child ones
			if (lastSelectedNode) {
<<<<<<< HEAD
				if (lastSelectedConnection && lastSelectedConnection.__meta) {
=======
				await this.$nextTick();

				if (lastSelectedConnection?.__meta) {
>>>>>>> 8a8d4e8b
					this.__deleteJSPlumbConnection(lastSelectedConnection, trackHistory);

					const targetNodeName = lastSelectedConnection.__meta.targetNodeName;
					const targetOutputIndex = lastSelectedConnection.__meta.targetOutputIndex;
					this.connectTwoNodes(newNodeData.name, 0, targetNodeName, targetOutputIndex, 'main');
				}

				// Connect active node to the newly created one
				this.connectTwoNodes(lastSelectedNode.name, outputIndex, newNodeData.name, 0, 'main');
			}
			this.historyStore.stopRecordingUndo();
		},
		insertNodeAfterSelected(info: {
			sourceId: string;
			index: number;
			eventSource: NodeCreatorOpenSource;
			connection?: Connection;
			nodeCreatorView?: string;
			outputType?: EndpointType;
			endpointUuid?: string;
		}) {
			const type = info.outputType || 'main';
			// Get the node and set it as active that new nodes
			// which get created get automatically connected
			// to it.
			const sourceNode = this.workflowsStore.getNodeById(info.sourceId);
			if (!sourceNode) {
				return;
			}

			this.uiStore.lastSelectedNode = sourceNode.name;
			this.uiStore.lastSelectedNodeEndpointUuid = info.endpointUuid ?? info.connection?.target.jtk.endpoint.uuid;
			this.uiStore.lastSelectedNodeOutputIndex = info.index;
			this.canvasStore.newNodeInsertPosition = null;

			if (info.connection) {
				this.canvasStore.lastSelectedConnection = info.connection;
			}

			this.onToggleNodeCreator({
				source: info.eventSource,
				createNodeActive: true,
				nodeCreatorView: info.nodeCreatorView,
			});

			// TODO: The animation is a bit glitchy because we're updating view stack immediately
			// after the node creator is opened
			const isOutput = info.connection?.endpoints[0].parameters.connection === 'source';
			const isScopedConnection = type !== 'main' && SCOPED_ENDPOINT_TYPES.includes(type);

			if (isScopedConnection && !isOutput) {
				useViewStacks().gotoCompatibleConnectionView(type);
			}
		},
		onEventConnectionAbort(connection: Connection) {
			try {
				if (this.dropPrevented) {
					this.dropPrevented = false;
					return;
				}

				if (this.pullConnActiveNodeName) {
					const sourceNode = this.workflowsStore.getNodeById(connection.parameters.nodeId);
					if (sourceNode) {
						const sourceNodeName = sourceNode.name;
						const outputIndex = connection.parameters.index;

						this.connectTwoNodes(
							sourceNodeName,
							outputIndex,
							this.pullConnActiveNodeName,
							0,
							'main',
						);
						this.pullConnActiveNodeName = null;
						this.dropPrevented = true;
					}
					return;
				}

			const isOutput = connection.endpoints[0].parameters.connection === 'source';

			// Non main output connections shouldn't open node creator as they couldn't map 1:1
			if (connection.parameters.type !== 'main' && isOutput) return;

			this.insertNodeAfterSelected({
				sourceId: connection.parameters.nodeId,
				index: connection.parameters.index,
				eventSource: NODE_CREATOR_OPEN_SOURCES.NODE_CONNECTION_DROP,
				connection,
				outputType: connection.parameters.type,
			});

			} catch (e) {
				console.error(e);
			}
		},
		onInterceptBeforeDrop(info: BeforeDropParams) {
			try {
				const sourceInfo = info.connection.endpoints[0].parameters;
				const targetInfo = info.dropEndpoint.parameters;

				if (sourceInfo.type !== targetInfo.type) {
					return false;
				}

				const sourceNodeName = this.workflowsStore.getNodeById(sourceInfo.nodeId)?.name || '';
				const targetNodeName = this.workflowsStore.getNodeById(targetInfo.nodeId)?.name || '';

				// check for duplicates
				if (
					this.getConnection(
						sourceNodeName,
						sourceInfo.index,
						targetNodeName,
						targetInfo.index,
						sourceInfo.type,
					)
				) {
					this.dropPrevented = true;
					this.pullConnActiveNodeName = null;
					return false;
				}

				return true;
			} catch (e) {
				console.error(e);
				return true;
			}
		},
		onEventConnection(info: ConnectionEstablishedParams) {
			try {
				if (info.sourceEndpoint.parameters.connection === 'target') {
					// Allow that not "main" connections can also be dragged the other way around
					const tempEndpoint = info.sourceEndpoint;
					info.sourceEndpoint = info.targetEndpoint;
					info.targetEndpoint = tempEndpoint;
				}

				const sourceInfo = info.sourceEndpoint.parameters;
				const targetInfo = info.targetEndpoint.parameters;

				const sourceNodeName = this.workflowsStore.getNodeById(sourceInfo.nodeId)?.name;
				const targetNodeName = this.workflowsStore.getNodeById(targetInfo.nodeId)?.name;

				if (sourceNodeName && targetNodeName) {
					info.connection.__meta = {
						sourceNodeName,
						sourceOutputIndex: sourceInfo.index,
						targetNodeName,
						targetOutputIndex: targetInfo.index,
					};
				}

				NodeViewUtils.resetConnection(info.connection);
				NodeViewUtils.moveBackInputLabelPosition(info.targetEndpoint);

				const connectionData: [IConnection, IConnection] = [
					{
						node: sourceNodeName,
						type: sourceInfo.type,
						index: sourceInfo.index,
					},
					{
						node: targetNodeName,
						type: targetInfo.type,
						index: targetInfo.index,
					},
				];

				this.dropPrevented = true;
				this.workflowsStore.addConnection({ connection: connectionData });
				this.uiStore.stateIsDirty = true;
				if (!this.suspendRecordingDetachedConnections) {
					this.historyStore.pushCommandToUndo(new AddConnectionCommand(connectionData));
				}
				if (!this.isReadOnlyRoute && !this.readOnlyEnv) {
					NodeViewUtils.addConnectionActionsOverlay(
						info.connection,
						() => {
							this.activeConnection = null;
							this.__deleteJSPlumbConnection(info.connection);
						},
						() => {
							this.insertNodeAfterSelected({
								sourceId: info.sourceEndpoint.parameters.nodeId,
								index: sourceInfo.index,
								connection: info.connection,
								eventSource: NODE_CREATOR_OPEN_SOURCES.NODE_CONNECTION_ACTION,
							});
						},
					);
					setTimeout(() => {
						NodeViewUtils.addConnectionTestData(
							info.source,
							info.target,
							'canvas' in info.connection.connector
								? (info.connection.connector.canvas as HTMLElement)
								: undefined,
						);
					}, 0);

					const arrow = NodeViewUtils.getOverlay(info.connection, OVERLAY_REVERSE_ARROW_ID);
					if (sourceInfo.type === 'main') {
						// For some reason the arrow is visible by default, so hide it
						arrow?.setVisible(false);
					} else {
						// Not "main" connections get a different connection style
						info.connection.setPaintStyle(CONNECTOR_PAINT_STYLE_DATA);
						arrow?.setVisible(true);
					}
				}
				this.dropPrevented = false;
			} catch (e) {
				console.error(e);
			}
		},
		onDragMove() {
			this.instance?.connections.forEach((connection) => {
				NodeViewUtils.showOrHideItemsLabel(connection);
				NodeViewUtils.showOrHideMidpointArrow(connection);

				Object.values(connection.overlays).forEach((overlay) => {
					if (!overlay.canvas) return;
					this.instance?.repaint(overlay.canvas);
				});
			});
		},
		isConnectionActive(connection: Connection | null) {
			if (!connection?.id || !this.activeConnection?.id) return false;

			return this.activeConnection?.id === connection.id;
		},
		onConnectionMouseOver(connection: Connection) {
			try {
				if (this.exitTimer !== undefined) {
					clearTimeout(this.exitTimer);
					this.exitTimer = undefined;
				}

				if (
					this.isReadOnlyRoute ??
					this.readOnlyEnv ??
					this.enterTimer ??
					!connection ??
					this.isConnectionActive(connection)
				)
					return;

				this.enterTimer = setTimeout(() => {
					// If there is already an active connection then hide it first
					if (this.activeConnection && !this.isConnectionActive(connection)) {
						NodeViewUtils.hideConnectionActions(this.activeConnection);
					}
					this.enterTimer = undefined;
					if (connection) {
						NodeViewUtils.showConnectionActions(connection);
						this.activeConnection = connection;
					}
				}, 150);
			} catch (e) {
				console.error(e);
			}
		},
		onConnectionMouseOut(connection: Connection) {
			try {
				if (this.exitTimer) return;

				if (this.enterTimer) {
					clearTimeout(this.enterTimer);
					this.enterTimer = undefined;
				}

				if (
					this.isReadOnlyRoute ??
					this.readOnlyEnv ??
					!connection ??
					!this.isConnectionActive(connection)
				)
					return;

				this.exitTimer = setTimeout(() => {
					this.exitTimer = undefined;

					if (connection && this.isConnectionActive(connection)) {
						NodeViewUtils.hideConnectionActions(this.activeConnection);
						this.activeConnection = null;
					}
				}, 500);
			} catch (e) {
				console.error(e);
			}
		},
		onConnectionMoved(info: ConnectionMovedParams) {
			try {
				// When a connection gets moved from one node to another it for some reason
				// calls the "connection" event but not the "connectionDetached" one. So we listen
				// additionally to the "connectionMoved" event and then only delete the existing connection.

				NodeViewUtils.resetInputLabelPosition(info.connection);

				const sourceInfo = info.connection.parameters;
				const targetInfo = info.originalEndpoint.parameters;

				const connectionInfo = [
					{
						node: this.workflowsStore.getNodeById(sourceInfo.nodeId)?.name || '',
						type: sourceInfo.type,
						index: sourceInfo.index,
					},
					{
						node: this.workflowsStore.getNodeById(targetInfo.nodeId)?.name || '',
						type: targetInfo.type,
						index: targetInfo.index,
					},
				] as [IConnection, IConnection];

				this.__removeConnection(connectionInfo, false);
			} catch (e) {
				console.error(e);
			}
		},
		onEndpointMouseOver(endpoint: Endpoint, mouse) {
			// This event seems bugged. It gets called constantly even when the mouse is not over the endpoint
			// if the endpoint has a connection attached to it. So we need to check if the mouse is actually over
			// the endpoint.
			if (!endpoint.isTarget || mouse.target !== endpoint.endpoint.canvas) return;
			this.instance.setHover(endpoint, true);
		},
		onEndpointMouseOut(endpoint: Endpoint) {
			if (!endpoint.isTarget) return;
			this.instance.setHover(endpoint, false);
		},
		async onConnectionDetached(info: ConnectionDetachedParams) {
			try {
				if (info.sourceEndpoint.parameters.connection === 'target') {
					// Allow that not "main" connections can also be dragged the other way around
					const tempEndpoint = info.sourceEndpoint;
					info.sourceEndpoint = info.targetEndpoint;
					info.targetEndpoint = tempEndpoint;
				}

				const connectionInfo: [IConnection, IConnection] | null = getConnectionInfo(info);
				NodeViewUtils.resetInputLabelPosition(info.targetEndpoint);
				info.connection.removeOverlays();
				this.__removeConnectionByConnectionInfo(info, false, false);

				if (this.pullConnActiveNodeName) {
					// establish new connection when dragging connection from one node to another
					this.historyStore.startRecordingUndo();
					const sourceNode = this.workflowsStore.getNodeById(info.connection.parameters.nodeId);
					const sourceNodeName = sourceNode.name;
					const outputIndex = info.connection.parameters.index;

					if (connectionInfo) {
						this.historyStore.pushCommandToUndo(new RemoveConnectionCommand(connectionInfo));
					}
					this.connectTwoNodes(sourceNodeName, outputIndex, this.pullConnActiveNodeName, 0, 'main');
					this.pullConnActiveNodeName = null;
					await this.$nextTick();
					this.historyStore.stopRecordingUndo();
				} else if (
					!this.historyStore.bulkInProgress &&
					!this.suspendRecordingDetachedConnections &&
					connectionInfo
				) {
					// Ff connection being detached by user, save this in history
					// but skip if it's detached as a side effect of bulk undo/redo or node rename process
					const removeCommand = new RemoveConnectionCommand(connectionInfo, this);
					this.historyStore.pushCommandToUndo(removeCommand);
				}
			} catch (e) {
				console.error(e);
			}
		},
		onConnectionDrag(connection: Connection) {
			// The overlays are visible by default so we need to hide the midpoint arrow
			// manually
			connection.overlays['midpoint-arrow']?.setVisible(false);
			try {
				this.pullConnActiveNodeName = null;
				this.pullConnActive = true;
				this.canvasStore.newNodeInsertPosition = null;
				NodeViewUtils.resetConnection(connection);

				const nodes = [...document.querySelectorAll('.node-wrapper')];

				const onMouseMove = (e: MouseEvent | TouchEvent) => {
					if (!connection) {
						return;
					}

					const element = document.querySelector('.jtk-endpoint.jtk-drag-hover');
					if (element) {
						const endpoint = element.jtk.endpoint;
						NodeViewUtils.showDropConnectionState(connection, endpoint);
						return;
					}

					const inputMargin = 24;
					const intersecting = nodes.find((element: Element) => {
						const { top, left, right, bottom } = element.getBoundingClientRect();
						const [x, y] = NodeViewUtils.getMousePosition(e);
						if (top <= y && bottom >= y && left - inputMargin <= x && right >= x) {
							const nodeName = (element as HTMLElement).dataset.name as string;
							const node = this.workflowsStore.getNodeByName(nodeName);
							if (node) {
								const nodeType = this.nodeTypesStore.getNodeType(node.type, node.typeVersion);
								if (nodeType && nodeType.inputs && nodeType.inputs.length === 1) {
									this.pullConnActiveNodeName = node.name;
									const endpointUUID = this.getInputEndpointUUID(nodeName, 0);
									if (endpointUUID) {
										const endpoint = this.instance?.getEndpoint(endpointUUID);

										NodeViewUtils.showDropConnectionState(connection, endpoint);

										return true;
									}
								}
							}
						}

						return false;
					});

					if (!intersecting) {
						NodeViewUtils.showPullConnectionState(connection);
						this.pullConnActiveNodeName = null;
					}
				};

				const onMouseUp = (e: MouseEvent | TouchEvent) => {
					this.pullConnActive = false;
					this.canvasStore.newNodeInsertPosition = this.getMousePositionWithinNodeView(e);
					NodeViewUtils.resetConnectionAfterPull(connection);
					window.removeEventListener('mousemove', onMouseMove);
					window.removeEventListener('mouseup', onMouseUp);
				};

				window.addEventListener('mousemove', onMouseMove);
				window.addEventListener('touchmove', onMouseMove);
				window.addEventListener('mouseup', onMouseUp);
				window.addEventListener('touchend', onMouseMove);
			} catch (e) {
				console.error(e);
			}
		},
		onConnectionDragAbortDetached(connection: Connection) {
			Object.values(this.instance?.endpointsByElement)
				.flatMap((endpoints) => Object.values(endpoints))
				.filter((endpoint) => endpoint.endpoint.type === 'N8nPlus')
				.forEach((endpoint) => setTimeout(() => endpoint.instance.revalidate(endpoint.element), 0));
		},
		onPlusEndpointClick(endpoint: Endpoint) {
			if (endpoint?.__meta) {
				this.insertNodeAfterSelected({
					sourceId: endpoint.__meta.nodeId,
					index: endpoint.__meta.index,
					eventSource: NODE_CREATOR_OPEN_SOURCES.PLUS_ENDPOINT,
					outputType: endpoint.scope as ConnectionTypes,
					endpointUuid: endpoint.uuid,
				});
			}
		},
		onAddInputEndpointClick(endpoint: Endpoint) {
			if (endpoint && endpoint.__meta) {
				this.insertNodeAfterSelected({
					sourceId: endpoint.__meta.nodeId,
					index: endpoint.__meta.index,
					eventSource: NODE_CREATOR_OPEN_SOURCES.ADD_INPUT_ENDPOINT,
					nodeCreatorView: AI_NODE_CREATOR_VIEW,
					outputType: endpoint.scope as ConnectionTypes,
					endpointUuid: endpoint.uuid,
				});
			}
		},
		bindCanvasEvents() {
			if(this.eventsAttached)	return;
			this.instance.bind(EVENT_CONNECTION_ABORT, this.onEventConnectionAbort);

			this.instance.bind(INTERCEPT_BEFORE_DROP, this.onInterceptBeforeDrop);

			this.instance.bind(EVENT_CONNECTION, this.onEventConnection);

			this.instance.bind(EVENT_DRAG_MOVE, this.onDragMove);
			this.instance.bind(EVENT_CONNECTION_MOUSEOVER, this.onConnectionMouseOver);
			this.instance.bind(EVENT_CONNECTION_MOUSEOUT, this.onConnectionMouseOut);

			this.instance.bind(EVENT_CONNECTION_MOVED, this.onConnectionMoved);
			this.instance.bind(EVENT_ENDPOINT_MOUSEOVER, this.onEndpointMouseOver);
			this.instance.bind(EVENT_ENDPOINT_MOUSEOUT, this.onEndpointMouseOut);
			this.instance.bind(EVENT_CONNECTION_DETACHED, this.onConnectionDetached);
			this.instance.bind(EVENT_CONNECTION_DRAG, this.onConnectionDrag);
			this.instance.bind(
				[EVENT_CONNECTION_DRAG, EVENT_CONNECTION_ABORT, EVENT_CONNECTION_DETACHED],
				this.onConnectionDragAbortDetached,
			);
			this.instance.bind(EVENT_PLUS_ENDPOINT_CLICK, this.onPlusEndpointClick);
			this.instance.bind(EVENT_ADD_INPUT_ENDPOINT_CLICK, this.onAddInputEndpointClick);

			this.eventsAttached = true;
		},
		unbindCanvasEvents() {
			this.instance.unbind(EVENT_CONNECTION_ABORT, this.onEventConnectionAbort);

			this.instance.unbind(INTERCEPT_BEFORE_DROP, this.onInterceptBeforeDrop);

			this.instance.unbind(EVENT_CONNECTION, this.onEventConnection);

			this.instance.unbind(EVENT_DRAG_MOVE, this.onDragMove);
			this.instance.unbind(EVENT_CONNECTION_MOUSEOVER, this.onConnectionMouseOver);
			this.instance.unbind(EVENT_CONNECTION_MOUSEOUT, this.onConnectionMouseOut);

			this.instance.unbind(EVENT_CONNECTION_MOVED, this.onConnectionMoved);
			this.instance.unbind(EVENT_ENDPOINT_MOUSEOVER, this.onEndpointMouseOver);
			this.instance.unbind(EVENT_ENDPOINT_MOUSEOUT, this.onEndpointMouseOut);
			this.instance.unbind(EVENT_CONNECTION_DETACHED, this.onConnectionDetached);
			this.instance.unbind(EVENT_CONNECTION_DRAG, this.onConnectionDrag);

			this.instance.unbind(EVENT_CONNECTION_DRAG, this.onConnectionDragAbortDetached);
			this.instance.unbind(EVENT_CONNECTION_ABORT, this.onConnectionDragAbortDetached);
			this.instance.unbind(EVENT_CONNECTION_DETACHED, this.onConnectionDragAbortDetached);
			this.instance.unbind(EVENT_PLUS_ENDPOINT_CLICK, this.onPlusEndpointClick);
			this.instance.unbind(EVENT_ADD_INPUT_ENDPOINT_CLICK, this.onAddInputEndpointClick);

			// Get all the endpoints and unbind the events
			const elements = this.instance.getManagedElements();
			for (const element of Object.values(elements)) {
				const endpoints = element.endpoints;
				for (const endpoint of endpoints || []) {
					const endpointInstance = endpoint?.endpoint;
					if (endpointInstance && endpointInstance.type === N8nPlusEndpointType) {
						(endpointInstance as N8nPlusEndpoint).unbindEvents();
					}
				}
			}

			this.eventsAttached = false;
		},
		onBeforeUnload(e) {
			if (this.isDemo || window.preventNodeViewBeforeUnload) {
				return;
			} else if (this.uiStore.stateIsDirty) {
				const confirmationMessage = this.$locale.baseText(
					'nodeView.itLooksLikeYouHaveBeenEditingSomething',
				);
				(e || window.event).returnValue = confirmationMessage; //Gecko + IE
				return confirmationMessage; //Gecko + Webkit, Safari, Chrome etc.
			} else {
				this.startLoading(this.$locale.baseText('nodeView.redirecting'));
				return;
			}
		},
		async newWorkflow(): Promise<void> {
			this.startLoading();
			this.resetWorkspace();
			this.workflowData = await this.workflowsStore.getNewWorkflowData();
			this.workflowsStore.currentWorkflowExecutions = [];
			this.workflowsStore.activeWorkflowExecution = null;

			this.uiStore.stateIsDirty = false;
			this.canvasStore.setZoomLevel(1, [0, 0]);
			await this.tryToAddWelcomeSticky();
			this.uiStore.nodeViewInitialized = true;
			this.historyStore.reset();
			this.workflowsStore.activeWorkflowExecution = null;
			this.stopLoading();
		},
		async tryToAddWelcomeSticky(): Promise<void> {
			this.canvasStore.zoomToFit();
		},
		async initView(): Promise<void> {
			if (this.$route.params.action === 'workflowSave') {
				// In case the workflow got saved we do not have to run init
				// as only the route changed but all the needed data is already loaded
				this.uiStore.stateIsDirty = false;
				return;
			}
			if (this.blankRedirect) {
				this.blankRedirect = false;
			} else if (this.$route.name === VIEWS.TEMPLATE_IMPORT) {
				const templateId = this.$route.params.id;
				await this.openWorkflowTemplate(templateId);
			} else {
				if (this.uiStore.stateIsDirty && !this.readOnlyEnv) {
					const confirmModal = await this.confirm(
						this.$locale.baseText('generic.unsavedWork.confirmMessage.message'),
						{
							title: this.$locale.baseText('generic.unsavedWork.confirmMessage.headline'),
							type: 'warning',
							confirmButtonText: this.$locale.baseText(
								'generic.unsavedWork.confirmMessage.confirmButtonText',
							),
							cancelButtonText: this.$locale.baseText(
								'generic.unsavedWork.confirmMessage.cancelButtonText',
							),
							showClose: true,
						},
					);
					if (confirmModal === MODAL_CONFIRM) {
						const saved = await this.saveCurrentWorkflow();
						if (saved) await this.settingsStore.fetchPromptsData();
					} else if (confirmModal === MODAL_CLOSE) {
						return;
					}
				}
				// Load a workflow
				let workflowId = null as string | null;
				if (this.$route.params.name) {
					workflowId = this.$route.params.name;
				}
				if (workflowId !== null) {
					let workflow: IWorkflowDb | undefined = undefined;
					try {
						workflow = await this.workflowsStore.fetchWorkflow(workflowId);
					} catch (error) {
						this.showError(error, this.$locale.baseText('openWorkflow.workflowNotFoundError'));

						void this.$router.push({
							name: VIEWS.NEW_WORKFLOW,
						});
					}

					if (workflow) {
						this.titleSet(workflow.name, 'IDLE');
						await this.openWorkflow(workflow);
						await this.checkAndInitDebugMode();
					}
				} else if (this.$route.meta?.nodeView === true) {
					// Create new workflow
					await this.newWorkflow();
				}
			}
			this.historyStore.reset();
			this.uiStore.nodeViewInitialized = true;
			document.addEventListener('keydown', this.keyDown);
			document.addEventListener('keyup', this.keyUp);

			window.addEventListener('beforeunload', this.onBeforeUnload);
		},
		getOutputEndpointUUID(nodeName: string, index: number): string | null {
			const node = this.workflowsStore.getNodeByName(nodeName);
			if (!node) {
				return null;
			}

			return NodeViewUtils.getOutputEndpointUUID(node.id, index);
		},
		getInputEndpointUUID(nodeName: string, index: number) {
			const node = this.workflowsStore.getNodeByName(nodeName);
			if (!node) {
				return null;
			}

			return NodeViewUtils.getInputEndpointUUID(node.id, index);
		},
		__addConnection(connection: [IConnection, IConnection]) {
			const outputUuid = this.getOutputEndpointUUID(connection[0].node, connection[0].index);
			const inputUuid = this.getInputEndpointUUID(connection[1].node, connection[1].index);
			if (!outputUuid || !inputUuid) {
				return;
			}

			const uuid: [string, string] = [outputUuid, inputUuid];
			// Create connections in DOM
			this.instance?.connect({
				uuids: uuid,
				detachable: !this.isReadOnlyRoute && !this.readOnlyEnv,
			});

			setTimeout(() => {
				this.addPinDataConnections(this.workflowsStore.pinData);
			});
		},
		__removeConnection(connection: [IConnection, IConnection], removeVisualConnection = false) {
			if (removeVisualConnection) {
				const sourceNode = this.workflowsStore.getNodeByName(connection[0].node);
				const targetNode = this.workflowsStore.getNodeByName(connection[1].node);

				if (!sourceNode || !targetNode) {
					return;
				}
				const connections = this.instance?.getConnections({
					source: sourceNode.id,
					target: targetNode.id,
				});

				connections.forEach((connectionInstance: Connection) => {
					if (connectionInstance.__meta) {
						// Only delete connections from specific indexes (if it can be determined by meta)
						if (
							connectionInstance.__meta.sourceOutputIndex === connection[0].index &&
							connectionInstance.__meta.targetOutputIndex === connection[1].index
						) {
							this.__deleteJSPlumbConnection(connectionInstance);
						}
					} else {
						this.__deleteJSPlumbConnection(connectionInstance);
					}
				});
			}

			this.workflowsStore.removeConnection({ connection });
		},
		__deleteJSPlumbConnection(connection: Connection, trackHistory = false) {
			// Make sure to remove the overlay else after the second move
			// it visibly stays behind free floating without a connection.
			connection.removeOverlays();

			this.pullConnActiveNodeName = null; // prevent new connections when connectionDetached is triggered
			this.instance?.deleteConnection(connection); // on delete, triggers connectionDetached event which applies mutation to store
			if (trackHistory && connection.__meta) {
				const connectionData: [IConnection, IConnection] = [
					{
						index: connection.__meta?.sourceOutputIndex,
						node: connection.__meta.sourceNodeName,
						type: 'main',
					},
					{
						index: connection.__meta?.targetOutputIndex,
						node: connection.__meta.targetNodeName,
						type: 'main',
					},
				];
				const removeCommand = new RemoveConnectionCommand(connectionData, this);
				this.historyStore.pushCommandToUndo(removeCommand);
			}
		},
		__removeConnectionByConnectionInfo(info, removeVisualConnection = false, trackHistory = false) {
			const connectionInfo: [IConnection, IConnection] | null = getConnectionInfo(info);

			if (connectionInfo) {
				if (removeVisualConnection) {
					this.__deleteJSPlumbConnection(info.connection, trackHistory);
				} else if (trackHistory) {
					this.historyStore.pushCommandToUndo(new RemoveConnectionCommand(connectionInfo));
				}
				this.workflowsStore.removeConnection({ connection: connectionInfo });
			}
		},
		async duplicateNode(nodeName: string) {
			if (!this.editAllowedCheck()) {
				return;
			}
			const node = this.workflowsStore.getNodeByName(nodeName);

			if (node) {
				const nodeTypeData = this.nodeTypesStore.getNodeType(node.type, node.typeVersion);

				if (
					nodeTypeData?.maxNodes !== undefined &&
					this.getNodeTypeCount(node.type) >= nodeTypeData.maxNodes
				) {
					this.showMaxNodeTypeError(nodeTypeData);
					return;
				}

				// Deep copy the data so that data on lower levels of the node-properties do
				// not share objects
				const newNodeData = deepCopy(this.getNodeDataToSave(node));
				newNodeData.id = uuid();

				const localizedName = this.locale.localizeNodeName(newNodeData.name, newNodeData.type);

				newNodeData.name = this.uniqueNodeName(localizedName);

				newNodeData.position = NodeViewUtils.getNewNodePosition(
					this.nodes,
					[node.position[0], node.position[1] + 140],
					[0, 140],
				);

				if (newNodeData.webhookId) {
					// Make sure that the node gets a new unique webhook-ID
					newNodeData.webhookId = uuid();
				}

				if (
					newNodeData.credentials &&
					this.settingsStore.isEnterpriseFeatureEnabled(EnterpriseEditionFeature.Sharing)
				) {
					const usedCredentials = this.workflowsStore.usedCredentials;
					newNodeData.credentials = Object.fromEntries(
						Object.entries(newNodeData.credentials).filter(([_, credential]) => {
							return (
								credential.id &&
								(!usedCredentials[credential.id] ||
									usedCredentials[credential.id]?.currentUserHasAccess)
							);
						}),
					);
				}

				await this.addNodes([newNodeData], [], true);

				const pinData = this.workflowsStore.pinDataByNodeName(nodeName);
				if (pinData) {
					this.workflowsStore.pinData({
						node: newNodeData,
						data: pinData,
					});
				}

				this.uiStore.stateIsDirty = true;

				// Automatically deselect all nodes and select the current one and also active
				// current node
				this.deselectAllNodes();
				setTimeout(() => {
					this.nodeSelectedByName(newNodeData.name, false);
				});

				this.$telemetry.track('User duplicated node', {
					node_type: node.type,
					workflow_id: this.workflowsStore.workflowId,
				});
			}
		},
		getJSPlumbConnection(
			sourceNodeName: string,
			sourceOutputIndex: number,
			targetNodeName: string,
			targetInputIndex: number,
		): Connection | undefined {
			const sourceNode = this.workflowsStore.getNodeByName(sourceNodeName);
			const targetNode = this.workflowsStore.getNodeByName(targetNodeName);
			if (!sourceNode || !targetNode) {
				return;
			}

			const sourceId = sourceNode.id;
			const targetId = targetNode.id;

			const sourceEndpoint = NodeViewUtils.getOutputEndpointUUID(sourceId, sourceOutputIndex);
			const targetEndpoint = NodeViewUtils.getInputEndpointUUID(targetId, targetInputIndex);

			// @ts-ignore
			const connections = this.instance?.getConnections({
				source: sourceId,
				target: targetId,
			}) as Connection[];

			return connections.find((connection: Connection) => {
				const uuids = connection.getUuids();
				return uuids[0] === sourceEndpoint && uuids[1] === targetEndpoint;
			});
		},
		getJSPlumbEndpoints(nodeName: string): Endpoint[] {
			const node = this.workflowsStore.getNodeByName(nodeName);
			const nodeEl = this.instance.getManagedElement(node?.id);

			const endpoints = this.instance?.getEndpoints(nodeEl);
			return endpoints;
		},
		getPlusEndpoint(nodeName: string, outputIndex: number): Endpoint | undefined {
			const endpoints = this.getJSPlumbEndpoints(nodeName);
			return endpoints.find(
				(endpoint: Endpoint) =>
					// @ts-ignore
					endpoint.endpoint.type === 'N8nPlus' && endpoint?.__meta?.index === outputIndex,
			);
		},
		getIncomingOutgoingConnections(nodeName: string): {
			incoming: Connection[];
			outgoing: Connection[];
		} {
			const node = this.workflowsStore.getNodeByName(nodeName);

			if (node) {
				// @ts-ignore
				const outgoing = this.instance?.getConnections({
					source: node.id,
				});

				// @ts-ignore
				const incoming = this.instance?.getConnections({
					target: node.id,
				}) as Connection[];

				return {
					incoming,
					outgoing,
				};
			}
			return { incoming: [], outgoing: [] };
		},
		onNodeMoved(node: INodeUi) {
			const { incoming, outgoing } = this.getIncomingOutgoingConnections(node.name);

			[...incoming, ...outgoing].forEach((connection: Connection) => {
				NodeViewUtils.showOrHideMidpointArrow(connection);
				NodeViewUtils.showOrHideItemsLabel(connection);
			});
		},
		onNodeRun({
			name,
			data,
			waiting,
		}: {
			name: string;
			data: ITaskData[] | null;
			waiting: boolean;
		}) {
			const pinData = this.workflowsStore.getPinData;

			if (pinData?.[name]) return;

			const sourceNodeName = name;
			const sourceNode = this.workflowsStore.getNodeByName(sourceNodeName);
			const sourceId = sourceNode !== null ? sourceNode.id : '';

			if (data === null || data.length === 0 || waiting) {
				const outgoing = this.instance?.getConnections({
					source: sourceId,
				}) as Connection[];

				outgoing.forEach((connection: Connection) => {
					NodeViewUtils.resetConnection(connection);
				});
				const endpoints = this.getJSPlumbEndpoints(sourceNodeName);
				endpoints.forEach((endpoint: Endpoint) => {
					if (endpoint.endpoint.type === 'N8nPlus') {
						(endpoint.endpoint as N8nPlusEndpoint).clearSuccessOutput();
					}
				});

				return;
			}

			const allNodeConnections = this.workflowsStore.outgoingConnectionsByNodeName(sourceNodeName);

			const connectionType = Object.keys(allNodeConnections)[0];
			const nodeConnections = allNodeConnections[connectionType];
			const outputMap = NodeViewUtils.getOutputSummary(data, nodeConnections || [], connectionType);

			Object.keys(outputMap).forEach((sourceOutputIndex: string) => {
				Object.keys(outputMap[sourceOutputIndex]).forEach((targetNodeName: string) => {
					Object.keys(outputMap[sourceOutputIndex][targetNodeName]).forEach(
						(targetInputIndex: string) => {
							if (targetNodeName) {
								const connection = this.getJSPlumbConnection(
									sourceNodeName,
									parseInt(sourceOutputIndex, 10),
									targetNodeName,
									parseInt(targetInputIndex, 10),
								);

								if (connection) {
									const output = outputMap[sourceOutputIndex][targetNodeName][targetInputIndex];

									if (output.isArtificialRecoveredEventItem) {
										NodeViewUtils.recoveredConnection(connection);
									} else if (!output?.total && !output.isArtificialRecoveredEventItem) {
										NodeViewUtils.resetConnection(connection);
									} else {
										NodeViewUtils.addConnectionOutputSuccess(connection, output);
									}
								}
							}

							const endpoint = this.getPlusEndpoint(
								sourceNodeName,
								parseInt(sourceOutputIndex, 10),
							);
							if (endpoint?.endpoint) {
								const output = outputMap[sourceOutputIndex][NODE_OUTPUT_DEFAULT_KEY][0];

								if (output && output.total > 0) {
									(endpoint.endpoint as N8nPlusEndpoint).setSuccessOutput(
										NodeViewUtils.getRunItemsLabel(output),
									);
								} else {
									(endpoint.endpoint as N8nPlusEndpoint).clearSuccessOutput();
								}
							}
						},
					);
				});
			});
		},
		removeNode(nodeName: string, trackHistory = false, trackBulk = true) {
			if (!this.editAllowedCheck()) {
				return;
			}

			const node = this.workflowsStore.getNodeByName(nodeName);
			if (!node) {
				return;
			}

			if (trackHistory && trackBulk) {
				this.historyStore.startRecordingUndo();
			}

			// "requiredNodeTypes" are also defined in cli/commands/run.ts
			const requiredNodeTypes: string[] = [];

			if (requiredNodeTypes.includes(node.type)) {
				// The node is of the required type so check first
				// if any node of that type would be left when the
				// current one would get deleted.
				let deleteAllowed = false;
				for (const checkNode of this.nodes) {
					if (checkNode.name === node.name) {
						continue;
					}
					if (requiredNodeTypes.includes(checkNode.type)) {
						deleteAllowed = true;
						break;
					}
				}

				if (!deleteAllowed) {
					return;
				}
			}

			if (node.type === STICKY_NODE_TYPE) {
				this.$telemetry.track('User deleted workflow note', {
					workflow_id: this.workflowsStore.workflowId,
					is_welcome_note: node.name === QUICKSTART_NOTE_NAME,
				});
			} else {
				void this.$externalHooks().run('node.deleteNode', { node });
				this.$telemetry.track('User deleted node', {
					node_type: node.type,
					workflow_id: this.workflowsStore.workflowId,
				});
			}

			let waitForNewConnection = false;
			// connect nodes before/after deleted node
			const nodeType = this.nodeTypesStore.getNodeType(node.type, node.typeVersion);
			if (nodeType && nodeType.outputs.length === 1 && nodeType.inputs.length === 1) {
				const { incoming, outgoing } = this.getIncomingOutgoingConnections(node.name);
				if (incoming.length === 1 && outgoing.length === 1) {
					const conn1 = incoming[0];
					const conn2 = outgoing[0];
					if (conn1.__meta && conn2.__meta) {
						waitForNewConnection = true;
						const sourceNodeName = conn1.__meta.sourceNodeName;
						const sourceNodeOutputIndex = conn1.__meta.sourceOutputIndex;
						const targetNodeName = conn2.__meta.targetNodeName;
						const targetNodeOuputIndex = conn2.__meta.targetOutputIndex;

						setTimeout(() => {
							this.connectTwoNodes(
								sourceNodeName,
								sourceNodeOutputIndex,
								targetNodeName,
								targetNodeOuputIndex,
								'main',
							);

							if (waitForNewConnection) {
								this.instance?.setSuspendDrawing(false, true);
								waitForNewConnection = false;
							}
						}, 100); // just to make it clear to users that this is a new connection
					}
				}
			}

			void nextTick(() => {
				// Suspend drawing
				this.instance?.setSuspendDrawing(true);
				(this.instance?.endpointsByElement[node.id] || [])
					.flat()
					.forEach((endpoint) => this.instance?.deleteEndpoint(endpoint));

				// Remove the connections in data
				this.workflowsStore.removeAllNodeConnection(node);
				this.workflowsStore.removeNode(node);
				this.workflowsStore.clearNodeExecutionData(node.name);

				if (!waitForNewConnection) {
					// Now it can draw again
					this.instance?.setSuspendDrawing(false, true);
				}

				// Remove node from selected index if found in it
				this.uiStore.removeNodeFromSelection(node);
				if (trackHistory) {
					this.historyStore.pushCommandToUndo(new RemoveNodeCommand(node));
				}
			}); // allow other events to finish like drag stop

			if (trackHistory && trackBulk) {
				const recordingTimeout = waitForNewConnection ? 100 : 0;
				setTimeout(() => {
					this.historyStore.stopRecordingUndo();
				}, recordingTimeout);
			}
		},
		valueChanged(parameterData: IUpdateInformation) {
			if (parameterData.name === 'name' && parameterData.oldValue) {
				// The name changed so we have to take care that
				// the connections get changed.
				void this.renameNode(parameterData.oldValue as string, parameterData.value as string);
			}
		},
		async renameNodePrompt(currentName: string) {
			try {
				const promptResponsePromise = this.prompt(
					this.$locale.baseText('nodeView.prompt.newName') + ':',
					this.$locale.baseText('nodeView.prompt.renameNode') + `: ${currentName}`,
					{
						customClass: 'rename-prompt',
						confirmButtonText: this.$locale.baseText('nodeView.prompt.rename'),
						cancelButtonText: this.$locale.baseText('nodeView.prompt.cancel'),
						inputErrorMessage: this.$locale.baseText('nodeView.prompt.invalidName'),
						inputValue: currentName,
					},
				);

				// Wait till it had time to display
				await this.$nextTick();

				// Get the input and select the text in it
				const nameInput = document.querySelector('.rename-prompt .el-input__inner') as
					| HTMLInputElement
					| undefined;
				if (nameInput) {
					nameInput.focus();
					nameInput.select();
				}

				const promptResponse = (await promptResponsePromise) as MessageBoxInputData;

				if (promptResponse?.action !== MODAL_CONFIRM) return;

				await this.renameNode(currentName, promptResponse.value, true);
			} catch (e) {}
		},
		async renameNode(currentName: string, newName: string, trackHistory = false) {
			if (currentName === newName) {
				return;
			}

			this.suspendRecordingDetachedConnections = true;
			if (trackHistory) {
				this.historyStore.startRecordingUndo();
			}

			const activeNodeName = this.activeNode && this.activeNode.name;
			const isActive = activeNodeName === currentName;
			if (isActive) {
				this.renamingActive = true;
			}

			newName = this.uniqueNodeName(newName);

			// Rename the node and update the connections
			const workflow = this.getCurrentWorkflow(true);
			workflow.renameNode(currentName, newName);

			if (trackHistory) {
				this.historyStore.pushCommandToUndo(new RenameNodeCommand(currentName, newName));
			}

			// Update also last selected node and execution data
			this.workflowsStore.renameNodeSelectedAndExecution({ old: currentName, new: newName });

			// Reset all nodes and connections to load the new ones
			this.deleteEveryEndpoint();

			this.workflowsStore.removeAllConnections({ setStateDirty: false });
			this.workflowsStore.removeAllNodes({ removePinData: false, setStateDirty: true });

			// Wait a tick that the old nodes had time to get removed
			await this.$nextTick();

			// Add the new updated nodes
			await this.addNodes(Object.values(workflow.nodes), workflow.connectionsBySourceNode, false);

			// Make sure that the node is selected again
			this.deselectAllNodes();
			this.nodeSelectedByName(newName);

			if (isActive) {
				this.ndvStore.activeNodeName = newName;
				this.renamingActive = false;
			}

			if (trackHistory) {
				this.historyStore.stopRecordingUndo();
			}
			this.suspendRecordingDetachedConnections = false;
		},
		deleteEveryEndpoint() {
			// Check as it does not exist on first load
			if (this.instance) {
				this.instance?.reset();
				Object.values(this.instance?.endpointsByElement)
					.flatMap((endpoint) => endpoint)
					.forEach((endpoint) => endpoint.destroy());

				this.instance.deleteEveryConnection({ fireEvent: true });
			}
		},
		matchCredentials(node: INodeUi) {
			if (!node.credentials) {
				return;
			}
			Object.entries(node.credentials).forEach(
				([nodeCredentialType, nodeCredentials]: [string, INodeCredentialsDetails]) => {
					const credentialOptions = this.credentialsStore.getCredentialsByType(nodeCredentialType);

					// Check if workflows applies old credentials style
					if (typeof nodeCredentials === 'string') {
						nodeCredentials = {
							id: null,
							name: nodeCredentials,
						};
						this.credentialsUpdated = true;
					}

					if (nodeCredentials.id) {
						// Check whether the id is matching with a credential
						const credentialsId = nodeCredentials.id.toString(); // due to a fixed bug in the migration UpdateWorkflowCredentials (just sqlite) we have to cast to string and check later if it has been a number
						const credentialsForId = credentialOptions.find(
							(optionData: ICredentialsResponse) => optionData.id === credentialsId,
						);
						if (credentialsForId) {
							if (
								credentialsForId.name !== nodeCredentials.name ||
								typeof nodeCredentials.id === 'number'
							) {
								node.credentials![nodeCredentialType] = {
									id: credentialsForId.id,
									name: credentialsForId.name,
								};
								this.credentialsUpdated = true;
							}
							return;
						}
					}

					// No match for id found or old credentials type used
					node.credentials![nodeCredentialType] = nodeCredentials;

					// check if only one option with the name would exist
					const credentialsForName = credentialOptions.filter(
						(optionData: ICredentialsResponse) => optionData.name === nodeCredentials.name,
					);

					// only one option exists for the name, take it
					if (credentialsForName.length === 1) {
						node.credentials![nodeCredentialType].id = credentialsForName[0].id;
						this.credentialsUpdated = true;
					}
				},
			);
		},
		async addNodes(nodes: INodeUi[], connections?: IConnections, trackHistory = false) {
			if (!nodes?.length) {
				return;
			}

			// Before proceeding we must check if all nodes contain the `properties` attribute.
			// Nodes are loaded without this information so we must make sure that all nodes
			// being added have this information.
			await this.loadNodesProperties(
				nodes.map((node) => ({ name: node.type, version: node.typeVersion })),
			);

			// Add the node to the node-list
			let nodeType: INodeTypeDescription | null;
			let foundNodeIssues: INodeIssues | null;
			nodes.forEach((node) => {
				if (!node.id) {
					node.id = uuid();
				}

				nodeType = this.nodeTypesStore.getNodeType(node.type, node.typeVersion);

				// Make sure that some properties always exist
				if (!node.hasOwnProperty('disabled')) {
					node.disabled = false;
				}

				if (!node.hasOwnProperty('parameters')) {
					node.parameters = {};
				}

				// Load the defaul parameter values because only values which differ
				// from the defaults get saved
				if (nodeType !== null) {
					let nodeParameters = null;
					try {
						nodeParameters = NodeHelpers.getNodeParameters(
							nodeType.properties,
							node.parameters,
							true,
							false,
							node,
						);
					} catch (e) {
						console.error(
							this.$locale.baseText('nodeView.thereWasAProblemLoadingTheNodeParametersOfNode') +
								`: "${node.name}"`,
						);
						console.error(e);
					}
					node.parameters = nodeParameters !== null ? nodeParameters : {};

					// if it's a webhook and the path is empty set the UUID as the default path
					if (node.type === WEBHOOK_NODE_TYPE && node.parameters.path === '') {
						node.parameters.path = node.webhookId as string;
					}
				}

				// check and match credentials, apply new format if old is used
				this.matchCredentials(node);

				foundNodeIssues = this.getNodeIssues(nodeType, node);

				if (foundNodeIssues !== null) {
					node.issues = foundNodeIssues;
				}

				this.workflowsStore.addNode(node);
				if (trackHistory) {
					this.historyStore.pushCommandToUndo(new AddNodeCommand(node));
				}
			});

			// Wait for the node to be rendered
			await this.$nextTick();

			// Suspend drawing
			this.instance?.setSuspendDrawing(true);

			// Load the connections
			if (connections !== undefined) {
				let connectionData;
				for (const sourceNode of Object.keys(connections)) {
					for (const type of Object.keys(connections[sourceNode])) {
						for (
							let sourceIndex = 0;
							sourceIndex < connections[sourceNode][type].length;
							sourceIndex++
						) {
							const outwardConnections = connections[sourceNode][type][sourceIndex];
							if (!outwardConnections) {
								continue;
							}
							outwardConnections.forEach((targetData) => {
								connectionData = [
									{
										node: sourceNode,
										type,
										index: sourceIndex,
									},
									{
										node: targetData.node,
										type: targetData.type,
										index: targetData.index,
									},
								] as [IConnection, IConnection];

								this.__addConnection(connectionData);
							});
						}
					}
				}
			}
			// Now it can draw again
			this.instance?.setSuspendDrawing(false, true);
		},
		async addNodesToWorkflow(data: IWorkflowDataUpdate): Promise<IWorkflowDataUpdate> {
			// Because nodes with the same name maybe already exist, it could
			// be needed that they have to be renamed. Also could it be possible
			// that nodes are not allowd to be created because they have a create
			// limit set. So we would then link the new nodes with the already existing ones.
			// In this object all that nodes get saved in the format:
			//   old-name -> new-name
			const nodeNameTable: {
				[key: string]: string;
			} = {};
			const newNodeNames: string[] = [];

			if (!data.nodes) {
				// No nodes to add
				throw new Error(this.$locale.baseText('nodeView.noNodesGivenToAdd'));
			}

			// Get how many of the nodes of the types which have
			// a max limit set already exist
			const nodeTypesCount = this.getNodeTypesMaxCount();

			let oldName: string;
			let newName: string;
			const createNodes: INode[] = [];

			await this.loadNodesProperties(
				data.nodes.map((node) => ({ name: node.type, version: node.typeVersion })),
			);

			data.nodes.forEach((node) => {
				if (nodeTypesCount[node.type] !== undefined) {
					if (nodeTypesCount[node.type].exist >= nodeTypesCount[node.type].max) {
						// Node is not allowed to be created so
						// do not add it to the create list but
						// add the name of the existing node
						// that this one gets linked up instead.
						nodeNameTable[node.name] = nodeTypesCount[node.type].nodeNames[0];
						return;
					} else {
						// Node can be created but increment the
						// counter in case multiple ones are
						// supposed to be created
						nodeTypesCount[node.type].exist += 1;
					}
				}

				oldName = node.name;

				const localized = this.locale.localizeNodeName(node.name, node.type);

				newName = this.uniqueNodeName(localized, newNodeNames);

				newNodeNames.push(newName);
				nodeNameTable[oldName] = newName;

				createNodes.push(node);
			});

			// Get only the connections of the nodes that get created
			const newConnections: IConnections = {};
			const currentConnections = data.connections!;
			const createNodeNames = createNodes.map((node) => node.name);
			let sourceNode, type, sourceIndex, connectionIndex, connectionData;
			for (sourceNode of Object.keys(currentConnections)) {
				if (!createNodeNames.includes(sourceNode)) {
					// Node does not get created so skip output connections
					continue;
				}

				const connection: INodeConnections = {};

				for (type of Object.keys(currentConnections[sourceNode])) {
					connection[type] = [];
					for (
						sourceIndex = 0;
						sourceIndex < currentConnections[sourceNode][type].length;
						sourceIndex++
					) {
						const nodeSourceConnections = [];
						if (currentConnections[sourceNode][type][sourceIndex]) {
							for (
								connectionIndex = 0;
								connectionIndex < currentConnections[sourceNode][type][sourceIndex].length;
								connectionIndex++
							) {
								connectionData = currentConnections[sourceNode][type][sourceIndex][connectionIndex];
								if (!createNodeNames.includes(connectionData.node)) {
									// Node does not get created so skip input connection
									continue;
								}

								nodeSourceConnections.push(connectionData);
								// Add connection
							}
						}
						connection[type].push(nodeSourceConnections);
					}
				}

				newConnections[sourceNode] = connection;
			}

			// Create a workflow with the new nodes and connections that we can use
			// the rename method
			const tempWorkflow: Workflow = this.getWorkflow(createNodes, newConnections);

			// Rename all the nodes of which the name changed
			for (oldName in nodeNameTable) {
				if (oldName === nodeNameTable[oldName]) {
					// Name did not change so skip
					continue;
				}
				tempWorkflow.renameNode(oldName, nodeNameTable[oldName]);
			}

			// Add the nodes with the changed node names, expressions and connections
			this.historyStore.startRecordingUndo();
			await this.addNodes(
				Object.values(tempWorkflow.nodes),
				tempWorkflow.connectionsBySourceNode,
				true,
			);

			this.historyStore.stopRecordingUndo();

			this.uiStore.stateIsDirty = true;

			return {
				nodes: Object.values(tempWorkflow.nodes),
				connections: tempWorkflow.connectionsBySourceNode,
			};
		},
		async getSelectedNodesToSave(): Promise<IWorkflowData> {
			const data: IWorkflowData = {
				nodes: [],
				connections: {},
			};

			// Get data of all the selected noes
			let nodeData;
			const exportNodeNames: string[] = [];

			for (const node of this.uiStore.getSelectedNodes) {
				nodeData = this.getNodeDataToSave(node);
				exportNodeNames.push(node.name);

				data.nodes.push(nodeData);
			}

			// Get only connections of exported nodes and ignore all other ones
			let connectionToKeep,
				connections: INodeConnections,
				type: string,
				connectionIndex: number,
				sourceIndex: number,
				connectionData: IConnection,
				typeConnections: INodeConnections;

			data.nodes.forEach((node) => {
				connections = this.workflowsStore.outgoingConnectionsByNodeName(node.name);
				if (Object.keys(connections).length === 0) {
					return;
				}

				// Keep only the connection to node which get also exported
				typeConnections = {};
				for (type of Object.keys(connections)) {
					for (sourceIndex = 0; sourceIndex < connections[type].length; sourceIndex++) {
						connectionToKeep = [];
						for (
							connectionIndex = 0;
							connectionIndex < connections[type][sourceIndex].length;
							connectionIndex++
						) {
							connectionData = connections[type][sourceIndex][connectionIndex];
							if (exportNodeNames.indexOf(connectionData.node) !== -1) {
								connectionToKeep.push(connectionData);
							}
						}

						if (connectionToKeep.length) {
							if (!typeConnections.hasOwnProperty(type)) {
								typeConnections[type] = [];
							}
							typeConnections[type][sourceIndex] = connectionToKeep;
						}
					}
				}

				if (Object.keys(typeConnections).length) {
					data.connections[node.name] = typeConnections;
				}
			});

			return data;
		},
		resetWorkspace() {
			this.workflowsStore.resetWorkflow();

			this.onToggleNodeCreator({ createNodeActive: false });
			this.nodeCreatorStore.setShowScrim(false);

			// Reset nodes
			this.deleteEveryEndpoint();

			// Make sure that if there is a waiting test-webhook that it gets removed
			if (this.executionWaitingForWebhook) {
				try {
					void this.workflowsStore.removeTestWebhook(this.workflowsStore.workflowId);
				} catch (error) {}
			}
			this.workflowsStore.resetState();
			this.uiStore.removeActiveAction('workflowRunning');

			this.uiStore.resetSelectedNodes();
			this.uiStore.nodeViewOffsetPosition = [0, 0];

			this.credentialsUpdated = false;
		},
		async loadActiveWorkflows(): Promise<void> {
			await this.workflowsStore.fetchActiveWorkflows();
		},
		async loadNodeTypes(): Promise<void> {
			await this.nodeTypesStore.getNodeTypes();
		},
		async loadCredentialTypes(): Promise<void> {
			await this.credentialsStore.fetchCredentialTypes(true);
		},
		async loadCredentials(): Promise<void> {
			await this.credentialsStore.fetchAllCredentials();
		},
		async loadVariables(): Promise<void> {
			await this.environmentsStore.fetchAllVariables();
		},
		async loadSecrets(): Promise<void> {
			await this.externalSecretsStore.fetchAllSecrets();
		},
		async loadNodesProperties(nodeInfos: INodeTypeNameVersion[]): Promise<void> {
			const allNodes: INodeTypeDescription[] = this.nodeTypesStore.allNodeTypes;

			const nodesToBeFetched: INodeTypeNameVersion[] = [];
			allNodes.forEach((node) => {
				const nodeVersions = Array.isArray(node.version) ? node.version : [node.version];
				if (
					!!nodeInfos.find((n) => n.name === node.name && nodeVersions.includes(n.version)) &&
					!node.hasOwnProperty('properties')
				) {
					nodesToBeFetched.push({
						name: node.name,
						version: Array.isArray(node.version) ? node.version.slice(-1)[0] : node.version,
					});
				}
			});

			if (nodesToBeFetched.length > 0) {
				// Only call API if node information is actually missing
				this.startLoading();
				await this.nodeTypesStore.getNodesInformation(nodesToBeFetched);
				this.stopLoading();
			}
		},
		async onPostMessageReceived(message: MessageEvent) {
			try {
				const json = JSON.parse(message.data);
				if (json && json.command === 'openWorkflow') {
					try {
						await this.importWorkflowExact(json);
						this.isExecutionPreview = false;
					} catch (e) {
						if (window.top) {
							window.top.postMessage(
								JSON.stringify({
									command: 'error',
									message: this.$locale.baseText('openWorkflow.workflowImportError'),
								}),
								'*',
							);
						}
						this.showMessage({
							title: this.$locale.baseText('openWorkflow.workflowImportError'),
							message: (e as Error).message,
							type: 'error',
						});
					}
				} else if (json && json.command === 'openExecution') {
					try {
						// If this NodeView is used in preview mode (in iframe) it will not have access to the main app store
						// so everything it needs has to be sent using post messages and passed down to child components
						this.isProductionExecutionPreview = json.executionMode !== 'manual';

						await this.openExecution(json.executionId);
						this.isExecutionPreview = true;
					} catch (e) {
						if (window.top) {
							window.top.postMessage(
								JSON.stringify({
									command: 'error',
									message: this.$locale.baseText('nodeView.showError.openExecution.title'),
								}),
								'*',
							);
						}
						this.showMessage({
							title: this.$locale.baseText('nodeView.showError.openExecution.title'),
							message: (e as Error).message,
							type: 'error',
						});
					}
				} else if (json?.command === 'setActiveExecution') {
					this.workflowsStore.activeWorkflowExecution = json.execution;
				}
			} catch (e) {}
		},
		async onImportWorkflowDataEvent(data: IDataObject) {
			await this.importWorkflowData(data.data as IWorkflowDataUpdate, 'file');
		},
		async onImportWorkflowUrlEvent(data: IDataObject) {
			const workflowData = await this.getWorkflowDataFromUrl(data.url as string);
			if (workflowData !== undefined) {
				await this.importWorkflowData(workflowData, 'url');
			}
		},
		addPinDataConnections(pinData: IPinData) {
			Object.keys(pinData).forEach((nodeName) => {
				const node = this.workflowsStore.getNodeByName(nodeName);
				if (!node) {
					return;
				}

				// @ts-ignore
				const connections = this.instance?.getConnections({
					source: node.id,
				}) as Connection[];

				connections.forEach((connection) => {
					NodeViewUtils.addConnectionOutputSuccess(connection, {
						total: pinData[nodeName].length,
						iterations: 0,
					});
				});
			});
		},
		removePinDataConnections(pinData: IPinData) {
			Object.keys(pinData).forEach((nodeName) => {
				const node = this.workflowsStore.getNodeByName(nodeName);
				if (!node) {
					return;
				}

				// @ts-ignore
				const connections = this.instance?.getConnections({
					source: node.id,
				}) as Connection[];

				this.instance.setSuspendDrawing(true);
				connections.forEach(NodeViewUtils.resetConnection);
				this.instance.setSuspendDrawing(false, true);
			});
		},
		onToggleNodeCreator({
			source,
			createNodeActive,
			nodeCreatorView,
		}: {
			source?: NodeCreatorOpenSource;
			createNodeActive: boolean;
			nodeCreatorView?: string;
		}) {
			if (createNodeActive === this.createNodeActive) return;


			if (!nodeCreatorView) {
				nodeCreatorView = this.containsTrigger
					? REGULAR_NODE_CREATOR_VIEW
					: TRIGGER_NODE_CREATOR_VIEW;
			}

			// Default to the trigger tab in node creator if there's no trigger node yet
			this.nodeCreatorStore.setSelectedView(nodeCreatorView);

			this.createNodeActive = createNodeActive;

			let mode;
			switch (this.nodeCreatorStore.selectedView) {
				case AI_NODE_CREATOR_VIEW:
					mode = 'ai';
					break;
				case REGULAR_NODE_CREATOR_VIEW:
					mode = 'regular';
					break;
				default:
					mode = 'regular';
			}

			if (createNodeActive) this.nodeCreatorStore.setOpenSource(source);
			void this.$externalHooks().run('nodeView.createNodeActiveChanged', {
				source,
				mode,
				createNodeActive,
			});
			this.$telemetry.trackNodesPanel('nodeView.createNodeActiveChanged', {
				source,
				mode,
				createNodeActive,
				workflow_id: this.workflowsStore.workflowId,
			});
		},
		onAddNode(
			nodeTypes: Array<{ nodeTypeName: string; position: XYPosition }>,
			dragAndDrop: boolean,
		) {
			nodeTypes.forEach(({ nodeTypeName, position }, index) => {
				const isManualTrigger = nodeTypeName === MANUAL_TRIGGER_NODE_TYPE;
				const openNDV = !isManualTrigger && (nodeTypes.length === 1 || index > 0);
				void this.addNode(
					nodeTypeName,
					{ position, dragAndDrop },
					openNDV,
					true,
					nodeTypes.length > 1 && index < 1,
				);
				if (index === 0) return;
				// If there's more than one node, we want to connect them
				// this has to be done in mutation subscriber to make sure both nodes already
				// exist
				const actionWatcher = this.workflowsStore.$onAction(({ name, after, args }) => {
					if (name === 'addNode' && args[0].type === nodeTypeName) {
						after(async () => {
							const lastAddedNode = this.nodes[this.nodes.length - 1];
							const previouslyAddedNode = this.nodes[this.nodes.length - 2];

							// Position the added node to the right side of the previously added one
							lastAddedNode.position = [
								previouslyAddedNode.position[0] +
									NodeViewUtils.NODE_SIZE * 2 +
									NodeViewUtils.GRID_SIZE,
								previouslyAddedNode.position[1],
							];
							await this.$nextTick();
							this.connectTwoNodes(previouslyAddedNode.name, 0, lastAddedNode.name, 0, 'main');

							actionWatcher();
						});
					}
				});
			});
		},
		async saveCurrentWorkflowExternal(callback: () => void) {
			await this.saveCurrentWorkflow();
			callback?.();
		},
		setSuspendRecordingDetachedConnections(suspend: boolean) {
			this.suspendRecordingDetachedConnections = suspend;
		},
		onMoveNode({ nodeName, position }: { nodeName: string; position: XYPosition }): void {
			this.workflowsStore.updateNodeProperties({ name: nodeName, properties: { position } });
			const node = this.workflowsStore.getNodeByName(nodeName);
			setTimeout(() => {
				if (node) {
					this.instance?.repaintEverything();
					this.onNodeMoved(node);
				}
			}, 0);
		},
		onRevertAddNode({ node }: { node: INodeUi }): void {
			this.removeNode(node.name, false);
		},
		async onRevertRemoveNode({ node }: { node: INodeUi }): Promise<void> {
			const prevNode = this.workflowsStore.workflow.nodes.find((n) => n.id === node.id);
			if (prevNode) {
				return;
			}
			// For some reason, returning node to canvas with old id
			// makes it's endpoint to render at wrong position
			node.id = uuid();
			await this.addNodes([node]);
		},
		onRevertAddConnection({ connection }: { connection: [IConnection, IConnection] }) {
			this.suspendRecordingDetachedConnections = true;
			this.__removeConnection(connection, true);
			this.suspendRecordingDetachedConnections = false;
		},
		async onRevertRemoveConnection({ connection }: { connection: [IConnection, IConnection] }) {
			this.suspendRecordingDetachedConnections = true;
			this.__addConnection(connection);
			this.suspendRecordingDetachedConnections = false;
		},
		async onRevertNameChange({ currentName, newName }: { currentName: string; newName: string }) {
			await this.renameNode(newName, currentName);
		},
		onRevertEnableToggle({ nodeName, isDisabled }: { nodeName: string; isDisabled: boolean }) {
			const node = this.workflowsStore.getNodeByName(nodeName);
			if (node) {
				this.disableNodes([node]);
			}
		},
		onPageShow(e: PageTransitionEvent) {
			// Page was restored from the bfcache (back-forward cache)
			if (e.persisted) {
				this.stopLoading();
			}
		},
		readOnlyEnvRouteCheck() {
			if (
				this.readOnlyEnv &&
				[VIEWS.NEW_WORKFLOW, VIEWS.TEMPLATE_IMPORT].includes(this.$route.name)
			) {
				void this.$nextTick(async () => {
					this.resetWorkspace();
					this.uiStore.stateIsDirty = false;

					await this.$router.replace({ name: VIEWS.WORKFLOWS });
				});
			}
		},
		async checkAndInitDebugMode() {
			if (this.$route.name === VIEWS.EXECUTION_DEBUG) {
				this.titleSet(this.workflowName, 'DEBUG');
				if (!this.workflowsStore.isInDebugMode) {
					await this.applyExecutionData(this.$route.params.executionId as string);
					this.workflowsStore.isInDebugMode = true;
				}
			}
		},
	},
	async onSourceControlPull() {
		let workflowId = null as string | null;
		if (this.$route.params.name) {
			workflowId = this.$route.params.name;
		}

		try {
			await Promise.all([this.loadCredentials(), this.loadVariables(), this.tagsStore.fetchAll()]);

			if (workflowId !== null && !this.uiStore.stateIsDirty) {
				const workflow: IWorkflowDb | undefined = await this.workflowsStore.fetchWorkflow(
					workflowId,
				);
				if (workflow) {
					this.titleSet(workflow.name, 'IDLE');
					await this.openWorkflow(workflow);
				}
			}
		} catch (error) {
			console.error(error);
		}
	},
	async mounted() {
		this.resetWorkspace();
		this.canvasStore.initInstance(this.$refs.nodeView as HTMLElement);
		this.titleReset();
		window.addEventListener('message', this.onPostMessageReceived);

		this.startLoading();
		const loadPromises = [
			this.loadActiveWorkflows(),
			this.loadCredentials(),
			this.loadCredentialTypes(),
			this.loadVariables(),
			this.loadSecrets(),
		];

		if (this.nodeTypesStore.allNodeTypes.length === 0) {
			loadPromises.push(this.loadNodeTypes());
		}

		try {
			await Promise.all(loadPromises);
		} catch (error) {
			this.showError(
				error,
				this.$locale.baseText('nodeView.showError.mounted1.title'),
				this.$locale.baseText('nodeView.showError.mounted1.message') + ':',
			);
			return;
		}

		ready(async () => {
			try {
				try {
					this.bindCanvasEvents();
				} catch {} // This will break if mounted after jsplumb has been initiated from executions preview, so continue if it breaks
				await this.initView();
				if (window.parent) {
					window.parent.postMessage(
						JSON.stringify({ command: 'n8nReady', version: this.rootStore.versionCli }),
						'*',
					);
				}
			} catch (error) {
				this.showError(
					error,
					this.$locale.baseText('nodeView.showError.mounted2.title'),
					this.$locale.baseText('nodeView.showError.mounted2.message') + ':',
				);
			}
			this.stopLoading();

			setTimeout(() => {
				void this.usersStore.showPersonalizationSurvey();
				this.addPinDataConnections(this.workflowsStore.getPinData || ({} as IPinData));
			}, 0);
		});

		// TODO: This currently breaks since front-end hooks are still not updated to work with pinia store
		void this.$externalHooks()
			.run('nodeView.mount')
			.catch((e) => {});

		if (
			this.currentUser?.personalizationAnswers !== null &&
			this.settingsStore.onboardingCallPromptEnabled &&
			this.currentUser &&
			getAccountAge(this.currentUser) <= ONBOARDING_PROMPT_TIMEBOX
		) {
			const onboardingResponse = await this.uiStore.getNextOnboardingPrompt();
			const promptTimeout =
				onboardingResponse.toast_sequence_number === 1 ? FIRST_ONBOARDING_PROMPT_TIMEOUT : 1000;

			if (onboardingResponse.title && onboardingResponse.description) {
				setTimeout(async () => {
					this.showToast({
						type: 'info',
						title: onboardingResponse.title,
						message: onboardingResponse.description,
						duration: 0,
						customClass: 'clickable',
						closeOnClick: true,
						onClick: () => {
							this.$telemetry.track('user clicked onboarding toast', {
								seq_num: onboardingResponse.toast_sequence_number,
								title: onboardingResponse.title,
								description: onboardingResponse.description,
							});
							this.uiStore.openModal(ONBOARDING_CALL_SIGNUP_MODAL_KEY);
						},
					});
				}, promptTimeout);
			}
		}

		sourceControlEventBus.on('pull', this.onSourceControlPull);

		this.readOnlyEnvRouteCheck();
	},
	activated() {
		const openSideMenu = this.uiStore.addFirstStepOnLoad;
		if (openSideMenu) {
			this.showTriggerCreator(NODE_CREATOR_OPEN_SOURCES.TRIGGER_PLACEHOLDER_BUTTON);
		}
		this.uiStore.addFirstStepOnLoad = false;
		this.bindCanvasEvents();
		document.addEventListener('keydown', this.keyDown);
		document.addEventListener('keyup', this.keyUp);
		window.addEventListener('message', this.onPostMessageReceived);
		window.addEventListener('pageshow', this.onPageShow);

		nodeViewEventBus.on('newWorkflow', this.newWorkflow);
		nodeViewEventBus.on('importWorkflowData', this.onImportWorkflowDataEvent);
		nodeViewEventBus.on('importWorkflowUrl', this.onImportWorkflowUrlEvent);
		historyBus.on('nodeMove', this.onMoveNode);
		historyBus.on('revertAddNode', this.onRevertAddNode);
		historyBus.on('revertRemoveNode', this.onRevertRemoveNode);
		historyBus.on('revertAddConnection', this.onRevertAddConnection);
		historyBus.on('revertRemoveConnection', this.onRevertRemoveConnection);
		historyBus.on('revertRenameNode', this.onRevertNameChange);
		historyBus.on('enableNodeToggle', this.onRevertEnableToggle);

		dataPinningEventBus.on('pin-data', this.addPinDataConnections);
		dataPinningEventBus.on('unpin-data', this.removePinDataConnections);
		nodeViewEventBus.on('saveWorkflow', this.saveCurrentWorkflowExternal);

		this.canvasStore.isDemo = this.isDemo;
	},
	deactivated() {
		this.unbindCanvasEvents();
		document.removeEventListener('keydown', this.keyDown);
		document.removeEventListener('keyup', this.keyUp);
		window.removeEventListener('message', this.onPostMessageReceived);
		window.removeEventListener('beforeunload', this.onBeforeUnload);
		window.removeEventListener('pageshow', this.onPageShow);

		nodeViewEventBus.off('newWorkflow', this.newWorkflow);
		nodeViewEventBus.off('importWorkflowData', this.onImportWorkflowDataEvent);
		nodeViewEventBus.off('importWorkflowUrl', this.onImportWorkflowUrlEvent);
		historyBus.off('nodeMove', this.onMoveNode);
		historyBus.off('revertAddNode', this.onRevertAddNode);
		historyBus.off('revertRemoveNode', this.onRevertRemoveNode);
		historyBus.off('revertAddConnection', this.onRevertAddConnection);
		historyBus.off('revertRemoveConnection', this.onRevertRemoveConnection);
		historyBus.off('revertRenameNode', this.onRevertNameChange);
		historyBus.off('enableNodeToggle', this.onRevertEnableToggle);

		dataPinningEventBus.off('pin-data', this.addPinDataConnections);
		dataPinningEventBus.off('unpin-data', this.removePinDataConnections);
		nodeViewEventBus.off('saveWorkflow', this.saveCurrentWorkflowExternal);
	},
	beforeUnmount() {
		// Make sure the event listeners get removed again else we
		// could add up with them registered multiple times
		document.removeEventListener('keydown', this.keyDown);
		document.removeEventListener('keyup', this.keyUp);
		this.unregisterCustomAction('showNodeCreator');

		this.resetWorkspace();
		this.instance.unbind();
		this.instance.destroy();
		this.uiStore.stateIsDirty = false;
		window.removeEventListener('message', this.onPostMessageReceived);
		nodeViewEventBus.off('newWorkflow', this.newWorkflow);
		nodeViewEventBus.off('importWorkflowData', this.onImportWorkflowDataEvent);
		nodeViewEventBus.off('importWorkflowUrl', this.onImportWorkflowUrlEvent);
		this.workflowsStore.setWorkflowId(PLACEHOLDER_EMPTY_WORKFLOW_ID);
		sourceControlEventBus.off('pull', this.onSourceControlPull);
	},
});
</script>

<style scoped lang="scss">
.node-view-root {
	position: relative;
	flex: 1;
	overflow: hidden;
	background-color: var(--color-canvas-background);
	width: 100%;
	height: 100%;
	position: relative;
}

.node-view-wrapper {
	position: fixed;
}

.node-view {
	position: relative;
	width: 100%;
	height: 100%;
	transform-origin: 0 0;
	z-index: -1;
}

.node-view-background {
	background-color: var(--color-canvas-background);
	position: absolute;
	width: 10000px;
	height: 10000px;
	z-index: -2;
}

.move-active {
	cursor: grab;
	cursor: -moz-grab;
	cursor: -webkit-grab;
	touch-action: none;
}

.move-in-process {
	cursor: grabbing;
	cursor: -moz-grabbing;
	cursor: -webkit-grabbing;
	touch-action: none;
}

.workflow-execute-wrapper {
	position: absolute;
	display: flex;
	justify-content: center;
	align-items: center;
	left: 50%;
	transform: translateX(-50%);
	bottom: var(--spacing-2xl);
	width: auto;

	@media (max-width: $breakpoint-2xs) {
		bottom: 150px;
	}

	button {
		display: flex;
		justify-content: center;
		align-items: center;
		margin-left: 0.625rem;

		&:first-child {
			margin: 0;
		}
	}
}

/* Makes sure that when selected with mouse it does not select text */
.do-not-select *,
.jtk-drag-select * {
	-webkit-touch-callout: none;
	-webkit-user-select: none;
	-khtml-user-select: none;
	-moz-user-select: none;
	-ms-user-select: none;
	user-select: none;
}
</style>

<style lang="scss">
.drop-add-node-label {
	color: var(--color-text-dark);
	font-weight: 600;
	font-size: 0.8em;
	text-align: center;
	background-color: #ffffff55;
}

.connection-actions {
	&:hover {
		display: block !important;
	}

	> button {
		color: var(--color-foreground-xdark);
		border: 2px solid var(--color-foreground-xdark);
		background-color: var(--color-background-xlight);
		border-radius: var(--border-radius-base);
		height: var(--spacing-l);
		width: var(--spacing-l);
		cursor: pointer;

		display: inline-flex;
		align-items: center;
		justify-content: center;

		position: absolute;
		top: -12px;

		&.add {
			right: 4px;
		}

		&.delete {
			left: 4px;
		}

		&.delete-single {
			left: -12px;
		}

		svg {
			pointer-events: none;
			font-size: var(--font-size-2xs);
		}

		&:hover {
			border-color: var(--color-primary);
			color: var(--color-primary);
		}
	}
}
</style>

<style module lang="scss">
.content {
	position: relative;
	display: flex;
	overflow: auto;
	height: 100%;
	width: 100%;
}

.shake {
	animation: 1s 200ms shake;
}

@keyframes shake {
	10%,
	90% {
		transform: translate3d(-1px, 0, 0);
	}

	20%,
	80% {
		transform: translate3d(2px, 0, 0);
	}

	30%,
	50%,
	70% {
		transform: translate3d(-4px, 0, 0);
	}

	40%,
	60% {
		transform: translate3d(4px, 0, 0);
	}
}
</style><|MERGE_RESOLUTION|>--- conflicted
+++ resolved
@@ -1967,18 +1967,25 @@
 					}
 
 					// If node has only scoped outputs, position it below the last selected node
-					if (nodeTypeData.outputs.every(output => SCOPED_ENDPOINT_TYPES.includes(output as EndpointType))) {
+					if (
+						nodeTypeData.outputs.every((output) =>
+							SCOPED_ENDPOINT_TYPES.includes(output as EndpointType),
+						)
+					) {
 						const lastSelectedNodeType = this.nodeTypesStore.getNodeType(
 							lastSelectedNode.type,
 							lastSelectedNode.typeVersion,
 						);
-						const scopedConnectionIndex = (lastSelectedNodeType?.inputs || [])
-							.findIndex(output => nodeTypeData.outputs[0] === output);
+						const scopedConnectionIndex = (lastSelectedNodeType?.inputs || []).findIndex(
+							(output) => nodeTypeData.outputs[0] === output,
+						);
 
 						newNodeData.position = NodeViewUtils.getNewNodePosition(
 							this.nodes,
 							[
-								lastSelectedNode.position[0] + ((NodeViewUtils.NODE_SIZE / (lastSelectedNodeType?.inputs?.length ?? 1)) * scopedConnectionIndex),
+								lastSelectedNode.position[0] +
+									(NodeViewUtils.NODE_SIZE / (lastSelectedNodeType?.inputs?.length ?? 1)) *
+										scopedConnectionIndex,
 								lastSelectedNode.position[1] + NodeViewUtils.PUSH_NODES_OFFSET,
 							],
 							[100, 0],
@@ -2062,14 +2069,9 @@
 			targetNodeOuputIndex: number,
 			type: ConnectionTypes,
 		): IConnection | undefined {
-<<<<<<< HEAD
 			const nodeConnections = (
 				this.workflowsStore.outgoingConnectionsByNodeName(sourceNodeName) as INodeConnections
 			)[type];
-=======
-			const nodeConnections =
-				this.workflowsStore.outgoingConnectionsByNodeName(sourceNodeName).main;
->>>>>>> 8a8d4e8b
 			if (nodeConnections) {
 				const connections: IConnection[] | null = nodeConnections[sourceNodeOutputIndex];
 
@@ -2155,7 +2157,7 @@
 			if (lastSelectedNodeEndpointUuid) {
 				const lastSelectedEndpoint = this.instance.getEndpoint(lastSelectedNodeEndpointUuid);
 				if (SCOPED_ENDPOINT_TYPES.includes(lastSelectedEndpoint.scope as EndpointType)) {
-					const connectionType = lastSelectedEndpoint.scope  as ConnectionTypes;
+					const connectionType = lastSelectedEndpoint.scope as ConnectionTypes;
 					const newNodeElement = this.instance.getManagedElement(newNodeData.id);
 					const newNodeConnections = this.instance.getEndpoints(newNodeElement);
 					const viableConnection = newNodeConnections.find((conn) => {
@@ -2172,13 +2174,9 @@
 			}
 			// If a node is last selected then connect between the active and its child ones
 			if (lastSelectedNode) {
-<<<<<<< HEAD
-				if (lastSelectedConnection && lastSelectedConnection.__meta) {
-=======
 				await this.$nextTick();
 
 				if (lastSelectedConnection?.__meta) {
->>>>>>> 8a8d4e8b
 					this.__deleteJSPlumbConnection(lastSelectedConnection, trackHistory);
 
 					const targetNodeName = lastSelectedConnection.__meta.targetNodeName;
@@ -2210,7 +2208,8 @@
 			}
 
 			this.uiStore.lastSelectedNode = sourceNode.name;
-			this.uiStore.lastSelectedNodeEndpointUuid = info.endpointUuid ?? info.connection?.target.jtk.endpoint.uuid;
+			this.uiStore.lastSelectedNodeEndpointUuid =
+				info.endpointUuid ?? info.connection?.target.jtk.endpoint.uuid;
 			this.uiStore.lastSelectedNodeOutputIndex = info.index;
 			this.canvasStore.newNodeInsertPosition = null;
 
@@ -2259,19 +2258,18 @@
 					return;
 				}
 
-			const isOutput = connection.endpoints[0].parameters.connection === 'source';
-
-			// Non main output connections shouldn't open node creator as they couldn't map 1:1
-			if (connection.parameters.type !== 'main' && isOutput) return;
-
-			this.insertNodeAfterSelected({
-				sourceId: connection.parameters.nodeId,
-				index: connection.parameters.index,
-				eventSource: NODE_CREATOR_OPEN_SOURCES.NODE_CONNECTION_DROP,
-				connection,
-				outputType: connection.parameters.type,
-			});
-
+				const isOutput = connection.endpoints[0].parameters.connection === 'source';
+
+				// Non main output connections shouldn't open node creator as they couldn't map 1:1
+				if (connection.parameters.type !== 'main' && isOutput) return;
+
+				this.insertNodeAfterSelected({
+					sourceId: connection.parameters.nodeId,
+					index: connection.parameters.index,
+					eventSource: NODE_CREATOR_OPEN_SOURCES.NODE_CONNECTION_DROP,
+					connection,
+					outputType: connection.parameters.type,
+				});
 			} catch (e) {
 				console.error(e);
 			}
@@ -2656,7 +2654,7 @@
 			}
 		},
 		bindCanvasEvents() {
-			if(this.eventsAttached)	return;
+			if (this.eventsAttached) return;
 			this.instance.bind(EVENT_CONNECTION_ABORT, this.onEventConnectionAbort);
 
 			this.instance.bind(INTERCEPT_BEFORE_DROP, this.onInterceptBeforeDrop);
@@ -3919,7 +3917,6 @@
 		}) {
 			if (createNodeActive === this.createNodeActive) return;
 
-
 			if (!nodeCreatorView) {
 				nodeCreatorView = this.containsTrigger
 					? REGULAR_NODE_CREATOR_VIEW
