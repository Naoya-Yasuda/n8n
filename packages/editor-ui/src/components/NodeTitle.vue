<template>
	<span :class="$style.container" data-test-id="node-title-container" @click="onEdit">
		<span :class="$style.iconWrapper"><NodeIcon :nodeType="nodeType" :size="18" /></span>
		<n8n-popover placement="right" width="200" :visible="editName" :disabled="!editable">
			<div
				:class="$style.editContainer"
				@keydown.enter="onRename"
				@keydown.stop
				@keydown.esc="editName = false"
			>
				<n8n-text :bold="true" color="text-base" tag="div">{{
					$locale.baseText('ndv.title.renameNode')
				}}</n8n-text>
				<n8n-input ref="input" size="small" v-model="newName" data-test-id="node-rename-input" />
				<div :class="$style.editButtons">
					<n8n-button
						type="secondary"
						size="small"
						@click="editName = false"
						:label="$locale.baseText('ndv.title.cancel')"
					/>
					<n8n-button
						type="primary"
						size="small"
						@click="onRename"
						:label="$locale.baseText('ndv.title.rename')"
					/>
				</div>
			</div>
			<template #reference>
<<<<<<< HEAD
				<div class="ph-no-capture" :class="{ [$style.title]: true, [$style.hoverable]: editable }">
					{{ modelValue }}
=======
				<div :class="{ [$style.title]: true, [$style.hoverable]: editable }">
					{{ value }}
>>>>>>> 40293863
					<div :class="$style.editIconContainer">
						<font-awesome-icon :class="$style.editIcon" icon="pencil-alt" v-if="editable" />
					</div>
				</div>
			</template>
		</n8n-popover>
	</span>
</template>

<script lang="ts">
import { defineComponent } from 'vue';
import NodeIcon from '@/components/NodeIcon.vue';

export default defineComponent({
	name: 'NodeTitle',
	components: {
		NodeIcon,
	},
	props: {
		modelValue: {
			type: String,
			default: '',
		},
		nodeType: {},
		readOnly: {
			type: Boolean,
			default: false,
		},
	},
	data() {
		return {
			editName: false,
			newName: '',
		};
	},
	computed: {
		editable(): boolean {
			return !this.readOnly && window === window.parent;
		},
	},
	methods: {
		onEdit() {
			this.newName = this.modelValue;
			this.editName = true;
			this.$nextTick(() => {
				const inputRef = this.$refs.input as HTMLInputElement | undefined;
				if (inputRef) {
					inputRef.focus();
				}
			});
		},
		onRename() {
			if (this.newName.trim() !== '') {
				this.$emit('update:modelValue', this.newName.trim());
			}

			this.editName = false;
		},
	},
});
</script>

<style lang="scss" module>
.container {
	font-weight: var(--font-weight-bold);
	display: flex;
	font-size: var(--font-size-m);
	line-height: var(--font-line-height-compact);
	overflow-wrap: anywhere;
	padding-right: var(--spacing-s);
	overflow: hidden;
}

.title {
	max-height: 100px;
	display: -webkit-box;
	-webkit-line-clamp: 5;
	-webkit-box-orient: vertical;
	color: var(--color-text-dark);
}

.hoverable {
	&:hover {
		cursor: pointer;
		.editIcon {
			display: inline-block;
		}
	}
}

.iconWrapper {
	display: inline-flex;
	margin-right: var(--spacing-2xs);
}

.editIcon {
	display: none;
	font-size: var(--font-size-xs);
	color: var(--color-text-base);
	position: absolute;
	bottom: 0;
}

.editIconContainer {
	display: inline-block;
	position: relative;
	width: 0;
}

.editButtons {
	text-align: right;
	margin-top: var(--spacing-s);

	> * {
		margin-left: var(--spacing-4xs);
	}
}

.editContainer {
	text-align: left;

	> *:first-child {
		margin-bottom: var(--spacing-4xs);
	}
}
</style><|MERGE_RESOLUTION|>--- conflicted
+++ resolved
@@ -28,13 +28,8 @@
 				</div>
 			</div>
 			<template #reference>
-<<<<<<< HEAD
-				<div class="ph-no-capture" :class="{ [$style.title]: true, [$style.hoverable]: editable }">
+				<div :class="{ [$style.title]: true, [$style.hoverable]: editable }">
 					{{ modelValue }}
-=======
-				<div :class="{ [$style.title]: true, [$style.hoverable]: editable }">
-					{{ value }}
->>>>>>> 40293863
 					<div :class="$style.editIconContainer">
 						<font-awesome-icon :class="$style.editIcon" icon="pencil-alt" v-if="editable" />
 					</div>
