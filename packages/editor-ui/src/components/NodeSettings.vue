--- conflicted
+++ resolved
@@ -3,23 +3,14 @@
 		<div class="header-side-menu">
 			<span v-if="node">
 				<display-with-change :key-name="'name'" @valueChanged="valueChanged"></display-with-change>
-<<<<<<< HEAD
 				<span class="node-info">
 					<n8n-link v-if="nodeType" :to="'http://n8n.io/nodes/' + nodeType.name" :newWindow="true">
 						<n8n-tooltip class="clickable" placement="top" >
-							<div slot="content" v-html="'<strong>Node Description:</strong><br />' + nodeTypeDescription + '<br /><br /><strong>Click the \'?\' icon to open this node on n8n.io </strong>'"></div>
+							<div slot="content" v-html="`<strong>${$locale.baseText('nodeSettings.nodeDescription')}:</strong><br />` + nodeTypeDescription + `<br /><br /><strong>${$locale.baseText('nodeSettings.clickOnTheQuestionMarkIcon')}</strong>`"></div>
 							<font-awesome-icon icon="question-circle" />
 						</n8n-tooltip>
 					</n8n-link>
 				</span>
-=======
-				<a v-if="nodeType" :href="'http://n8n.io/nodes/' + nodeType.name" target="_blank" class="node-info">
-					<n8n-tooltip class="clickable" placement="top" >
-						<div slot="content" v-html="`<strong>${$locale.baseText('nodeSettings.nodeDescription')}:</strong><br />` + nodeTypeDescription + `<br /><br /><strong>${$locale.baseText('nodeSettings.clickOnTheQuestionMarkIcon')}</strong>`"></div>
-						<font-awesome-icon icon="question-circle" />
-					</n8n-tooltip>
-				</a>
->>>>>>> de971de2
 			</span>
 		</div>
 		<div class="node-is-not-valid" v-if="node && !nodeValid">
