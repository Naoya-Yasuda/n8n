import type {
	IExecutionResponse,
	IExecutionsCurrentSummaryExtended,
	IPushData,
	IPushDataExecutionFinished,
} from '@/Interface';

import { externalHooks } from '@/mixins/externalHooks';
import { nodeHelpers } from '@/mixins/nodeHelpers';
import { useTitleChange, useToast } from '@/composables';
import { workflowHelpers } from '@/mixins/workflowHelpers';

import type {
	ExpressionError,
	IDataObject,
	INodeTypeNameVersion,
	IRun,
	IRunExecutionData,
	IWorkflowBase,
	SubworkflowOperationError,
	IExecuteContextData,
	NodeOperationError,
} from 'n8n-workflow';
import { TelemetryHelpers } from 'n8n-workflow';

import { WORKFLOW_SETTINGS_MODAL_KEY } from '@/constants';
import { getTriggerNodeServiceName } from '@/utils';
import { codeNodeEditorEventBus, globalLinkActionsEventBus } from '@/event-bus';
import { mapStores } from 'pinia';
import { useUIStore } from '@/stores/ui.store';
import { useWorkflowsStore } from '@/stores/workflows.store';
import { useNodeTypesStore } from '@/stores/nodeTypes.store';
import { useCredentialsStore } from '@/stores/credentials.store';
import { useSettingsStore } from '@/stores/settings.store';
import { parse } from 'flatted';
import { useSegment } from '@/stores/segment.store';
import { defineComponent } from 'vue';
import { useOrchestrationStore } from '@/stores/orchestration.store';
import { usePushConnectionStore } from '@/stores/pushConnection.store';
import { useCollaborationStore } from '@/stores/collaboration.store';

export const pushConnection = defineComponent({
	setup() {
		return {
			...useTitleChange(),
			...useToast(),
		};
	},
	created() {
		this.pushStore.addEventListener((message) => {
			void this.pushMessageReceived(message);
		});
	},
	mixins: [externalHooks, nodeHelpers, workflowHelpers],
	data() {
		return {
			retryTimeout: null as NodeJS.Timeout | null,
			pushMessageQueue: [] as Array<{ message: IPushData; retriesLeft: number }>,
		};
	},
	computed: {
		...mapStores(
			useCredentialsStore,
			useNodeTypesStore,
			useUIStore,
			useWorkflowsStore,
			useSettingsStore,
			useSegment,
			useOrchestrationStore,
			usePushConnectionStore,
			useCollaborationStore,
		),
		sessionId(): string {
			return this.rootStore.sessionId;
		},
	},
	methods: {
		/**
		 * Sometimes the push message is faster as the result from
		 * the REST API so we do not know yet what execution ID
		 * is currently active. So internally resend the message
		 * a few more times
		 */
		queuePushMessage(event: IPushData, retryAttempts: number) {
			this.pushMessageQueue.push({ message: event, retriesLeft: retryAttempts });

			if (this.retryTimeout === null) {
				this.retryTimeout = setTimeout(this.processWaitingPushMessages, 20);
			}
		},

		/**
		 * Process the push messages which are waiting in the queue
		 */
		async processWaitingPushMessages() {
			if (this.retryTimeout !== null) {
				clearTimeout(this.retryTimeout);
				this.retryTimeout = null;
			}

			const queueLength = this.pushMessageQueue.length;
			for (let i = 0; i < queueLength; i++) {
				const messageData = this.pushMessageQueue.shift();

				const result = await this.pushMessageReceived(messageData!.message, true);
				if (!result) {
					// Was not successful
					messageData!.retriesLeft -= 1;

					if (messageData!.retriesLeft > 0) {
						// If still retries are left add it back and stop execution
						this.pushMessageQueue.unshift(messageData!);
					}
					break;
				}
			}

			if (this.pushMessageQueue.length !== 0 && this.retryTimeout === null) {
				this.retryTimeout = setTimeout(this.processWaitingPushMessages, 25);
			}
		},

		/**
		 * Process a newly received message
		 */
		async pushMessageReceived(receivedData: IPushData, isRetry?: boolean): Promise<boolean> {
			const retryAttempts = 5;

			if (receivedData.type === 'sendWorkerStatusMessage') {
				const pushData = receivedData.data;
				this.orchestrationManagerStore.updateWorkerStatus(pushData.status);
				return true;
			}

			if (receivedData.type === 'sendConsoleMessage') {
				const pushData = receivedData.data;
				console.log(pushData.source, ...pushData.messages);
				return true;
			}

			if (
				!['testWebhookReceived'].includes(receivedData.type) &&
				isRetry !== true &&
				this.pushMessageQueue.length
			) {
				// If there are already messages in the queue add the new one that all of them
				// get executed in order
				this.queuePushMessage(receivedData, retryAttempts);
				return false;
			}

			if (receivedData.type === 'nodeExecuteAfter' || receivedData.type === 'nodeExecuteBefore') {
				if (!this.uiStore.isActionActive('workflowRunning')) {
					// No workflow is running so ignore the messages
					return false;
				}
				const pushData = receivedData.data;
				if (this.workflowsStore.activeExecutionId !== pushData.executionId) {
					// The data is not for the currently active execution or
					// we do not have the execution id yet.
					if (isRetry !== true) {
						this.queuePushMessage(event, retryAttempts);
					}
					return false;
				}
			}

			// recovered execution data is handled like executionFinished data, however for security reasons
			// we need to fetch the data from the server again rather than push it to all clients
			let recoveredPushData: IPushDataExecutionFinished | undefined = undefined;
			if (receivedData.type === 'executionRecovered') {
				const recoveredExecutionId = receivedData.data?.executionId;
				const isWorkflowRunning = this.uiStore.isActionActive('workflowRunning');
				if (isWorkflowRunning && this.workflowsStore.activeExecutionId === recoveredExecutionId) {
					// pull execution data for the recovered execution from the server
					const executionData = await this.workflowsStore.fetchExecutionDataById(
						this.workflowsStore.activeExecutionId,
					);
					if (executionData?.data) {
						// data comes in as 'flatten' object, so we need to parse it
						executionData.data = parse(
							executionData.data as unknown as string,
						) as IRunExecutionData;
						const iRunExecutionData: IRunExecutionData = {
							startData: executionData.data?.startData,
							resultData: executionData.data?.resultData ?? { runData: {} },
							executionData: executionData.data?.executionData,
						};
						if (
							this.workflowsStore.workflowExecutionData?.workflowId === executionData.workflowId
						) {
							const activeRunData =
								this.workflowsStore.workflowExecutionData?.data?.resultData?.runData;
							if (activeRunData) {
								for (const key of Object.keys(activeRunData)) {
									iRunExecutionData.resultData.runData[key] = activeRunData[key];
								}
							}
						}
						const iRun: IRun = {
							data: iRunExecutionData,
							finished: executionData.finished,
							mode: executionData.mode,
							waitTill: executionData.data?.waitTill,
							startedAt: executionData.startedAt,
							stoppedAt: executionData.stoppedAt,
							status: 'crashed',
						};
						if (executionData.data) {
							recoveredPushData = {
								executionId: executionData.id,
								data: iRun,
							};
						}
					}
				}
			}

			if (
				receivedData.type === 'workflowFailedToActivate' &&
				this.workflowsStore.workflowId === receivedData.data.workflowId
			) {
				this.workflowsStore.setWorkflowInactive(receivedData.data.workflowId);
				this.workflowsStore.setActive(false);

				this.showError(
					new Error(receivedData.data.errorMessage),
					this.$locale.baseText('workflowActivator.showError.title', {
						interpolate: { newStateName: 'activated' },
					}) + ':',
				);

				return true;
			}

			if (receivedData.type === 'workflowActivated') {
				this.workflowsStore.setWorkflowActive(receivedData.data.workflowId);
				return true;
			}

			if (receivedData.type === 'workflowDeactivated') {
				this.workflowsStore.setWorkflowInactive(receivedData.data.workflowId);
				return true;
			}

			if (receivedData.type === 'executionFinished' || receivedData.type === 'executionRecovered') {
				// The workflow finished executing
				let pushData: IPushDataExecutionFinished;
				if (receivedData.type === 'executionRecovered' && recoveredPushData !== undefined) {
					pushData = recoveredPushData;
				} else {
					pushData = receivedData.data as IPushDataExecutionFinished;
				}

				if (this.workflowsStore.activeExecutionId === pushData.executionId) {
					const activeRunData =
						this.workflowsStore.workflowExecutionData?.data?.resultData?.runData;
					if (activeRunData) {
						for (const key of Object.keys(activeRunData)) {
							if (
								pushData.data.data.resultData.runData[key]?.[0]?.data?.main?.[0]?.[0]?.json
									?.isArtificialRecoveredEventItem === true &&
								activeRunData[key].length > 0
							)
								pushData.data.data.resultData.runData[key] = activeRunData[key];
						}
					}
					this.workflowsStore.finishActiveExecution(pushData);
				}

				if (!this.uiStore.isActionActive('workflowRunning')) {
					// No workflow is running so ignore the messages
					return false;
				}

				const { activeExecutionId } = this.workflowsStore;
				if (activeExecutionId !== pushData.executionId) {
					// The workflow which did finish execution did either not get started
					// by this session or we do not have the execution id yet.
					if (isRetry !== true) {
						this.queuePushMessage(event, retryAttempts);
					}
					return false;
				}

				const runDataExecuted = pushData.data;

				let runDataExecutedErrorMessage = this.getExecutionError(runDataExecuted.data);

				if (runDataExecuted.status === 'crashed') {
					runDataExecutedErrorMessage = this.$locale.baseText(
						'pushConnection.executionFailed.message',
					);
				} else if (runDataExecuted.status === 'canceled') {
					runDataExecutedErrorMessage = this.$locale.baseText(
						'executionsList.showMessage.stopExecution.message',
						{
							interpolate: { activeExecutionId },
						},
					);
				}

				const lineNumber = runDataExecuted?.data?.resultData?.error?.lineNumber;

				codeNodeEditorEventBus.emit('error-line-number', lineNumber || 'final');

				const workflow = this.getCurrentWorkflow();
				if (runDataExecuted.waitTill !== undefined) {
					const activeExecutionId = this.workflowsStore.activeExecutionId;
					const workflowSettings = this.workflowsStore.workflowSettings;
					const saveManualExecutions = this.rootStore.saveManualExecutions;

					const isSavingExecutions =
						workflowSettings.saveManualExecutions === undefined
							? saveManualExecutions
							: workflowSettings.saveManualExecutions;

					let action;
					if (!isSavingExecutions) {
						globalLinkActionsEventBus.emit('registerGlobalLinkAction', {
							key: 'open-settings',
							action: async () => {
								if (this.workflowsStore.isNewWorkflow) await this.saveAsNewWorkflow();
								this.uiStore.openModal(WORKFLOW_SETTINGS_MODAL_KEY);
							},
						});

						action =
							'<a data-action="open-settings">Turn on saving manual executions</a> and run again to see what happened after this node.';
					} else {
						action = `<a href="/workflow/${workflow.id}/executions/${activeExecutionId}">View the execution</a> to see what happened after this node.`;
					}

					// Workflow did start but had been put to wait
					this.titleSet(workflow.name as string, 'IDLE');
					this.showToast({
						title: 'Workflow started waiting',
						message: `${action} <a href="https://docs.n8n.io/integrations/builtin/core-nodes/n8n-nodes-base.wait/" target="_blank">More info</a>`,
						type: 'success',
						duration: 0,
					});
				} else if (runDataExecuted.finished !== true) {
					this.titleSet(workflow.name as string, 'ERROR');

					if (
						runDataExecuted.data.resultData.error?.name === 'ExpressionError' &&
						(runDataExecuted.data.resultData.error as ExpressionError).context.functionality ===
							'pairedItem'
					) {
						const error = runDataExecuted.data.resultData.error as ExpressionError;

						void this.getWorkflowDataToSave().then((workflowData) => {
							const eventData: IDataObject = {
								caused_by_credential: false,
								error_message: error.description,
								error_title: error.message,
								error_type: error.context.type,
								node_graph_string: JSON.stringify(
									TelemetryHelpers.generateNodesGraph(
										workflowData as IWorkflowBase,
										this.getNodeTypes(),
									).nodeGraph,
								),
								workflow_id: this.workflowsStore.workflowId,
							};

							if (
								error.context.nodeCause &&
								['no pairing info', 'invalid pairing info'].includes(error.context.type as string)
							) {
								const node = workflow.getNode(error.context.nodeCause as string);

								if (node) {
									eventData.is_pinned = !!workflow.getPinDataOfNode(node.name);
									eventData.mode = node.parameters.mode;
									eventData.node_type = node.type;
									eventData.operation = node.parameters.operation;
									eventData.resource = node.parameters.resource;
								}
							}

							this.$telemetry.track('Instance FE emitted paired item error', eventData, {
								withPostHog: true,
							});
						});
					}

					if (runDataExecuted.data.resultData.error?.name === 'SubworkflowOperationError') {
						const error = runDataExecuted.data.resultData.error as SubworkflowOperationError;

						this.workflowsStore.subWorkflowExecutionError = error;

						this.showMessage({
							title: error.message,
							message: error.description,
							type: 'error',
							duration: 0,
						});
					} else if (
						runDataExecuted.data.resultData.error?.name === 'NodeOperationError' &&
						(runDataExecuted.data.resultData.error as NodeOperationError).functionality ===
							'configuration-node'
					) {
						// If the error is a configuration error of the node itself doesn't get executed so we can't use lastNodeExecuted for the title
						let title: string;
<<<<<<< HEAD
						const nodeError = runDataExecuted.data.resultData.error as NodeOperationError;
						if (nodeError.node.name) {
							title = `Error in sub-node ‘${nodeError.node.name}‘`;
=======
						let type = 'error';
						if (runDataExecuted.status === 'canceled') {
							title = this.$locale.baseText('nodeView.showMessage.stopExecutionTry.title');
							type = 'warning';
						} else if (runDataExecuted.data.resultData.lastNodeExecuted) {
							title = `Problem in node ‘${runDataExecuted.data.resultData.lastNodeExecuted}‘`;
>>>>>>> 7cc7f226
						} else {
							title = 'Problem executing workflow';
						}

						this.showMessage({
							title,
<<<<<<< HEAD
							message:
								(nodeError?.description ?? runDataExecutedErrorMessage) +
								this.$locale.baseText('pushConnection.executionError.openNode', {
									interpolate: {
										node: nodeError.node.name,
									},
								}),
							type: 'error',
=======
							message: runDataExecutedErrorMessage,
							type,
>>>>>>> 7cc7f226
							duration: 0,
							dangerouslyUseHTMLString: true,
						});
					} else {
						let title: string;
						const isManualExecutionCancelled =
							runDataExecutedErrorMessage === 'AbortError' ||
							(runDataExecuted.mode === 'manual' && runDataExecuted.status === 'canceled');

						// Do not show the error message if the workflow got canceled manually
						if (!isManualExecutionCancelled) {
							if (runDataExecuted.data.resultData.lastNodeExecuted) {
								title = `Problem in node ‘${runDataExecuted.data.resultData.lastNodeExecuted}‘`;
							} else {
								title = 'Problem executing workflow';
							}

							this.showMessage({
								title,
								message: runDataExecutedErrorMessage,
								type: 'error',
								duration: 0,
								dangerouslyUseHTMLString: true,
							});
						}
					}
				} else {
					// Workflow did execute without a problem
					this.titleSet(workflow.name as string, 'IDLE');

					const execution = this.workflowsStore.getWorkflowExecution;
					if (execution?.executedNode) {
						const node = this.workflowsStore.getNodeByName(execution.executedNode);
						const nodeType = node && this.nodeTypesStore.getNodeType(node.type, node.typeVersion);
						const nodeOutput =
							execution &&
							execution.executedNode &&
							execution.data?.resultData?.runData?.[execution.executedNode];
						if (nodeType?.polling && !nodeOutput) {
							this.showMessage({
								title: this.$locale.baseText('pushConnection.pollingNode.dataNotFound', {
									interpolate: {
										service: getTriggerNodeServiceName(nodeType),
									},
								}),
								message: this.$locale.baseText('pushConnection.pollingNode.dataNotFound.message', {
									interpolate: {
										service: getTriggerNodeServiceName(nodeType),
									},
								}),
								type: 'success',
							});
						} else {
							this.showMessage({
								title: this.$locale.baseText('pushConnection.nodeExecutedSuccessfully'),
								type: 'success',
							});
						}
					} else {
						this.showMessage({
							title: this.$locale.baseText('pushConnection.workflowExecutedSuccessfully'),
							type: 'success',
						});
					}
				}

				// It does not push the runData as it got already pushed with each
				// node that did finish. For that reason copy in here the data
				// which we already have.
				if (this.workflowsStore.getWorkflowRunData) {
					runDataExecuted.data.resultData.runData = this.workflowsStore.getWorkflowRunData;
				}

				this.workflowsStore.executingNode.length = 0;
				this.workflowsStore.setWorkflowExecutionData(runDataExecuted as IExecutionResponse);
				this.uiStore.removeActiveAction('workflowRunning');

				// Set the node execution issues on all the nodes which produced an error so that
				// it can be displayed in the node-view
				this.updateNodesExecutionIssues();

				const lastNodeExecuted: string | undefined =
					runDataExecuted.data.resultData.lastNodeExecuted;
				let itemsCount = 0;
				if (
					lastNodeExecuted &&
					runDataExecuted.data.resultData.runData[lastNodeExecuted] &&
					!runDataExecutedErrorMessage
				) {
					itemsCount =
						runDataExecuted.data.resultData.runData[lastNodeExecuted][0].data!.main[0]!.length;
				}

				void this.$externalHooks().run('pushConnection.executionFinished', {
					itemsCount,
					nodeName: runDataExecuted.data.resultData.lastNodeExecuted,
					errorMessage: runDataExecutedErrorMessage,
					runDataExecutedStartData: runDataExecuted.data.startData,
					resultDataError: runDataExecuted.data.resultData.error,
				});
				if (!runDataExecuted.data.resultData.error) {
					this.segmentStore.trackSuccessfulWorkflowExecution(runDataExecuted);
				}
			} else if (receivedData.type === 'executionStarted') {
				const pushData = receivedData.data;

				const executionData: IExecutionsCurrentSummaryExtended = {
					id: pushData.executionId,
					finished: false,
					mode: pushData.mode,
					startedAt: pushData.startedAt,
					retryOf: pushData.retryOf,
					workflowId: pushData.workflowId,
					workflowName: pushData.workflowName,
				};

				this.workflowsStore.addActiveExecution(executionData);
			} else if (receivedData.type === 'nodeExecuteAfter') {
				// A node finished to execute. Add its data
				const pushData = receivedData.data;
				this.workflowsStore.addNodeExecutionData(pushData);
				this.workflowsStore.removeExecutingNode(pushData.nodeName);
			} else if (receivedData.type === 'nodeExecuteBefore') {
				// A node started to be executed. Set it as executing.
				const pushData = receivedData.data;
				this.workflowsStore.addExecutingNode(pushData.nodeName);
			} else if (receivedData.type === 'testWebhookDeleted') {
				// A test-webhook was deleted
				const pushData = receivedData.data;

				if (pushData.workflowId === this.workflowsStore.workflowId) {
					this.workflowsStore.executionWaitingForWebhook = false;
					this.uiStore.removeActiveAction('workflowRunning');
				}
			} else if (receivedData.type === 'testWebhookReceived') {
				// A test-webhook did get called
				const pushData = receivedData.data;

				if (pushData.workflowId === this.workflowsStore.workflowId) {
					this.workflowsStore.executionWaitingForWebhook = false;
					this.workflowsStore.activeExecutionId = pushData.executionId;
				}

				void this.processWaitingPushMessages();
			} else if (receivedData.type === 'reloadNodeType') {
				await this.nodeTypesStore.getNodeTypes();
				await this.nodeTypesStore.getFullNodesProperties([receivedData.data]);
			} else if (receivedData.type === 'removeNodeType') {
				const pushData = receivedData.data;

				const nodesToBeRemoved: INodeTypeNameVersion[] = [pushData];

				// Force reload of all credential types
				await this.credentialsStore.fetchCredentialTypes(false).then(() => {
					this.nodeTypesStore.removeNodeTypes(nodesToBeRemoved);
				});
			} else if (receivedData.type === 'nodeDescriptionUpdated') {
				await this.nodeTypesStore.getNodeTypes();
				await this.credentialsStore.fetchCredentialTypes(true);
			}
			return true;
		},
		getExecutionError(data: IRunExecutionData | IExecuteContextData) {
			const error = data.resultData.error;

			let errorMessage: string;

			if (data.resultData.lastNodeExecuted && error) {
				errorMessage = error.message || error.description;
			} else {
				errorMessage = this.$locale.baseText('pushConnection.executionError', {
					interpolate: { error: '!' },
				});

				if (error?.message) {
					let nodeName: string | undefined;
					if ('node' in error) {
						nodeName = typeof error.node === 'string' ? error.node : error.node!.name;
					}

					const receivedError = nodeName ? `${nodeName}: ${error.message}` : error.message;
					errorMessage = this.$locale.baseText('pushConnection.executionError', {
						interpolate: {
							error: `.${this.$locale.baseText('pushConnection.executionError.details', {
								interpolate: {
									details: receivedError,
								},
							})}`,
						},
					});
				}
			}

			return errorMessage;
		},
	},
});<|MERGE_RESOLUTION|>--- conflicted
+++ resolved
@@ -403,37 +403,20 @@
 					) {
 						// If the error is a configuration error of the node itself doesn't get executed so we can't use lastNodeExecuted for the title
 						let title: string;
-<<<<<<< HEAD
-						const nodeError = runDataExecuted.data.resultData.error as NodeOperationError;
-						if (nodeError.node.name) {
-							title = `Error in sub-node ‘${nodeError.node.name}‘`;
-=======
 						let type = 'error';
 						if (runDataExecuted.status === 'canceled') {
 							title = this.$locale.baseText('nodeView.showMessage.stopExecutionTry.title');
 							type = 'warning';
 						} else if (runDataExecuted.data.resultData.lastNodeExecuted) {
 							title = `Problem in node ‘${runDataExecuted.data.resultData.lastNodeExecuted}‘`;
->>>>>>> 7cc7f226
 						} else {
 							title = 'Problem executing workflow';
 						}
 
 						this.showMessage({
 							title,
-<<<<<<< HEAD
-							message:
-								(nodeError?.description ?? runDataExecutedErrorMessage) +
-								this.$locale.baseText('pushConnection.executionError.openNode', {
-									interpolate: {
-										node: nodeError.node.name,
-									},
-								}),
-							type: 'error',
-=======
 							message: runDataExecutedErrorMessage,
 							type,
->>>>>>> 7cc7f226
 							duration: 0,
 							dangerouslyUseHTMLString: true,
 						});
