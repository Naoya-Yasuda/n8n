--- conflicted
+++ resolved
@@ -54,12 +54,7 @@
 
 	return {
 		pinia,
-<<<<<<< HEAD
 		currentWorkflow: workflowsStore.workflowObject,
-		nodeName: node.name,
-=======
-		currentWorkflow: workflowsStore.getCurrentWorkflow(),
->>>>>>> e0ffadef
 	};
 }
 
