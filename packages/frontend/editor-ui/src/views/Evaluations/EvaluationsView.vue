<script setup lang="ts">
import { useI18n } from '@/composables/useI18n';
import { useToast } from '@/composables/useToast';
import { computed, ref } from 'vue';

import RunsSection from '@/components/Evaluations/EditDefinition/sections/RunsSection.vue';
import { useEvaluationStore } from '@/stores/evaluation.store.ee';
import { useWorkflowsStore } from '@/stores/workflows.store';
import { N8nButton, N8nText } from '@n8n/design-system';
import { useAsyncState } from '@vueuse/core';
import { orderBy } from 'lodash-es';
import N8nLink from '@n8n/design-system/components/N8nLink';

const props = defineProps<{
	name: string;
}>();

const locale = useI18n();
const toast = useToast();
const evaluationsStore = useEvaluationStore();
const workflowsStore = useWorkflowsStore();
// const telemetry = useTelemetry();

const { isReady } = useAsyncState(
	async () => {
		await evaluationsStore.fetchTestRuns(props.name);

		return [];
	},
	[],
	{
		onError: (error) => toast.showError(error, locale.baseText('evaluation.list.loadError')),
		shallow: false,
	},
);

const hasRuns = computed(() => runs.value.length > 0);
const workflowName = computed(() => workflowsStore.getWorkflowById(props.name)?.name ?? '');

const selectedMetric = ref<string>('');

async function runTest() {
	await evaluationsStore.startTestRun(props.name);
	await evaluationsStore.fetchTestRuns(props.name);
}

const runs = computed(() => {
	const testRuns = Object.values(evaluationsStore.testRunsById ?? {}).filter(
		({ workflowId }) => workflowId === props.name,
	);

	return orderBy(testRuns, (record) => new Date(record.runAt), ['asc']).map((record, index) =>
		Object.assign(record, { index: index + 1 }),
	);
});

const isRunning = computed(() => runs.value.some((run) => run.status === 'running'));
const isRunTestEnabled = computed(() => !isRunning.value);

const showWizard = computed(() => {
	return !hasRuns.value;
});
</script>

<template>
	<div v-if="isReady">
		<div v-if="!showWizard" :class="$style.header">
<<<<<<< HEAD
			<div style="display: flex; align-items: center; gap: 10px">
				<N8nTooltip v-if="!showWizard" :disabled="isRunTestEnabled" :placement="'left'">
					<N8nButton
						:disabled="!isRunTestEnabled"
						:class="$style.runTestButton"
						size="small"
						data-test-id="run-test-button"
						:label="locale.baseText('evaluation.runTest')"
						type="primary"
						@click="runTest"
					/>
					<template #content>
						<template v-if="isRunning">
							{{ locale.baseText('evaluation.testIsRunning') }}
						</template>
=======
			<N8nTooltip v-if="!showWizard" :disabled="isRunTestEnabled" :placement="'left'">
				<N8nButton
					:disabled="!isRunTestEnabled"
					:class="$style.runTestButton"
					size="small"
					data-test-id="run-test-button"
					:label="locale.baseText('evaluation.runTest')"
					type="primary"
					@click="runTest"
				/>
				<template #content>
					<template v-if="isRunning">
						{{ locale.baseText('evaluation.testIsRunning') }}
>>>>>>> 3076659e
					</template>
				</template>
			</N8nTooltip>
		</div>
		<div :class="{ [$style.wrapper]: true, [$style.setupWrapper]: showWizard }">
			<div :class="{ [$style.content]: true, [$style.contentWithRuns]: hasRuns }">
				<RunsSection
					v-if="hasRuns"
					v-model:selectedMetric="selectedMetric"
					:class="$style.runs"
					:runs="runs"
					:workflow-id="props.name"
				/>

				<div v-if="showWizard" :class="$style.setupContent">
					<div :class="$style.setupHeader">
						<N8nText size="large" color="text-dark" tag="h3" bold>
							{{ locale.baseText('evaluations.setupWizard.title') }}
						</N8nText>
						<N8nText tag="p" size="small" color="text-base" :class="$style.description">
							{{ locale.baseText('evaluations.setupWizard.description') }}
							<N8nLink size="small" href="https://google.com/">{{
								locale.baseText('evaluations.setupWizard.moreInfo')
							}}</N8nLink>
						</N8nText>
					</div>

					<div :class="$style.config">
						<iframe
							style="min-width: 500px"
							width="500"
							height="280"
							src="https://www.youtube.com/embed/ZCuL2e4zC_4"
							title="n8n: Flexible AI Workflow Automation for Technical Teams [2025]"
							frameborder="0"
							allow="accelerometer; autoplay; clipboard-write; encrypted-media; gyroscope; picture-in-picture; web-share"
							referrerpolicy="strict-origin-when-cross-origin"
							allowfullscreen
						></iframe>
						<SetupWizard @run-test="runTest" />
					</div>
				</div>
			</div>
		</div>
	</div>
</template>

<style module lang="scss">
.content {
	display: flex;
	justify-content: center;
	gap: var(--spacing-m);
	padding-bottom: var(--spacing-m);
}

.config {
	display: flex;
	flex-direction: row;
	gap: var(--spacing-l);
}

.header {
	display: flex;
	justify-content: end;
	align-items: center;
	padding: var(--spacing-m) var(--spacing-l);
	padding-left: 27px;
	padding-bottom: 8px;
	position: sticky;
	top: 0;
	left: 0;
	background-color: var(--color-background-light);
	z-index: 2;
}

.setupHeader {
	//margin-bottom: var(--spacing-l);
}

.setupDescription {
	margin-top: var(--spacing-2xs);

	ul {
		li {
			margin-top: var(--spacing-2xs);
		}
	}
}

.wrapper {
	padding: 0 var(--spacing-l);
	padding-left: 58px;
}

.setupWrapper {
	display: flex;
	max-width: 1024px;
	margin-top: var(--spacing-2xl);
}

.setupContent {
	display: flex;
	flex-direction: column;
	gap: var(--spacing-l);
}

.description {
	max-width: 600px;
	margin-bottom: 20px;
}

.arrowBack {
	--button-hover-background-color: transparent;
	border: 0;
}
</style><|MERGE_RESOLUTION|>--- conflicted
+++ resolved
@@ -65,23 +65,6 @@
 <template>
 	<div v-if="isReady">
 		<div v-if="!showWizard" :class="$style.header">
-<<<<<<< HEAD
-			<div style="display: flex; align-items: center; gap: 10px">
-				<N8nTooltip v-if="!showWizard" :disabled="isRunTestEnabled" :placement="'left'">
-					<N8nButton
-						:disabled="!isRunTestEnabled"
-						:class="$style.runTestButton"
-						size="small"
-						data-test-id="run-test-button"
-						:label="locale.baseText('evaluation.runTest')"
-						type="primary"
-						@click="runTest"
-					/>
-					<template #content>
-						<template v-if="isRunning">
-							{{ locale.baseText('evaluation.testIsRunning') }}
-						</template>
-=======
 			<N8nTooltip v-if="!showWizard" :disabled="isRunTestEnabled" :placement="'left'">
 				<N8nButton
 					:disabled="!isRunTestEnabled"
@@ -95,7 +78,6 @@
 				<template #content>
 					<template v-if="isRunning">
 						{{ locale.baseText('evaluation.testIsRunning') }}
->>>>>>> 3076659e
 					</template>
 				</template>
 			</N8nTooltip>
