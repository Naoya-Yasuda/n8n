{
  "name": "@n8n/n8n-nodes-langchain",
<<<<<<< HEAD
  "version": "1.72.0",
=======
  "version": "1.74.0",
>>>>>>> be520b4f
  "description": "",
  "main": "index.js",
  "scripts": {
    "clean": "rimraf dist .turbo",
    "dev": "pnpm run watch",
    "typecheck": "tsc --noEmit",
    "build": "tsc -p tsconfig.build.json && tsc-alias -p tsconfig.build.json && pnpm n8n-copy-icons && pnpm n8n-generate-metadata",
    "format": "biome format --write .",
    "format:check": "biome ci .",
    "lint": "eslint nodes credentials --quiet",
    "lintfix": "eslint nodes credentials --fix",
    "watch": "tsc-watch -p tsconfig.build.json --onCompilationComplete \"tsc-alias -p tsconfig.build.json\" --onSuccess \"pnpm n8n-generate-metadata\"",
    "test": "jest",
    "test:dev": "jest --watch"
  },
  "files": [
    "dist"
  ],
  "n8n": {
    "n8nNodesApiVersion": 1,
    "credentials": [
      "dist/credentials/AnthropicApi.credentials.js",
      "dist/credentials/AzureOpenAiApi.credentials.js",
      "dist/credentials/CohereApi.credentials.js",
      "dist/credentials/GooglePalmApi.credentials.js",
      "dist/credentials/GroqApi.credentials.js",
      "dist/credentials/HuggingFaceApi.credentials.js",
      "dist/credentials/MotorheadApi.credentials.js",
      "dist/credentials/MistralCloudApi.credentials.js",
      "dist/credentials/OllamaApi.credentials.js",
      "dist/credentials/PineconeApi.credentials.js",
      "dist/credentials/QdrantApi.credentials.js",
      "dist/credentials/SerpApi.credentials.js",
      "dist/credentials/WolframAlphaApi.credentials.js",
      "dist/credentials/XataApi.credentials.js",
      "dist/credentials/ZepApi.credentials.js"
    ],
    "nodes": [
      "dist/nodes/vendors/OpenAi/OpenAi.node.js",
      "dist/nodes/agents/Agent/Agent.node.js",
      "dist/nodes/agents/OpenAiAssistant/OpenAiAssistant.node.js",
      "dist/nodes/chains/ChainSummarization/ChainSummarization.node.js",
      "dist/nodes/chains/ChainLLM/ChainLlm.node.js",
      "dist/nodes/chains/ChainRetrievalQA/ChainRetrievalQa.node.js",
      "dist/nodes/chains/SentimentAnalysis/SentimentAnalysis.node.js",
      "dist/nodes/chains/InformationExtractor/InformationExtractor.node.js",
      "dist/nodes/chains/TextClassifier/TextClassifier.node.js",
      "dist/nodes/code/Code.node.js",
      "dist/nodes/document_loaders/DocumentDefaultDataLoader/DocumentDefaultDataLoader.node.js",
      "dist/nodes/document_loaders/DocumentBinaryInputLoader/DocumentBinaryInputLoader.node.js",
      "dist/nodes/document_loaders/DocumentGithubLoader/DocumentGithubLoader.node.js",
      "dist/nodes/document_loaders/DocumentJSONInputLoader/DocumentJsonInputLoader.node.js",
      "dist/nodes/embeddings/EmbeddingsCohere/EmbeddingsCohere.node.js",
      "dist/nodes/embeddings/EmbeddingsAwsBedrock/EmbeddingsAwsBedrock.node.js",
      "dist/nodes/embeddings/EmbeddingsAzureOpenAi/EmbeddingsAzureOpenAi.node.js",
      "dist/nodes/embeddings/EmbeddingsGoogleGemini/EmbeddingsGoogleGemini.node.js",
      "dist/nodes/embeddings/EmbeddingsHuggingFaceInference/EmbeddingsHuggingFaceInference.node.js",
      "dist/nodes/embeddings/EmbeddingsMistralCloud/EmbeddingsMistralCloud.node.js",
      "dist/nodes/embeddings/EmbeddingsOpenAI/EmbeddingsOpenAi.node.js",
      "dist/nodes/embeddings/EmbeddingsOllama/EmbeddingsOllama.node.js",
      "dist/nodes/llms/LMChatAnthropic/LmChatAnthropic.node.js",
      "dist/nodes/llms/LmChatAzureOpenAi/LmChatAzureOpenAi.node.js",
      "dist/nodes/llms/LmChatAwsBedrock/LmChatAwsBedrock.node.js",
      "dist/nodes/llms/LmChatGoogleGemini/LmChatGoogleGemini.node.js",
      "dist/nodes/llms/LmChatGoogleVertex/LmChatGoogleVertex.node.js",
      "dist/nodes/llms/LmChatGroq/LmChatGroq.node.js",
      "dist/nodes/llms/LmChatMistralCloud/LmChatMistralCloud.node.js",
      "dist/nodes/llms/LMChatOllama/LmChatOllama.node.js",
      "dist/nodes/llms/LMChatOpenAi/LmChatOpenAi.node.js",
      "dist/nodes/llms/LMOpenAi/LmOpenAi.node.js",
      "dist/nodes/llms/LMCohere/LmCohere.node.js",
      "dist/nodes/llms/LMOllama/LmOllama.node.js",
      "dist/nodes/llms/LMOpenHuggingFaceInference/LmOpenHuggingFaceInference.node.js",
      "dist/nodes/memory/MemoryBufferWindow/MemoryBufferWindow.node.js",
      "dist/nodes/memory/MemoryMotorhead/MemoryMotorhead.node.js",
      "dist/nodes/memory/MemoryPostgresChat/MemoryPostgresChat.node.js",
      "dist/nodes/memory/MemoryRedisChat/MemoryRedisChat.node.js",
      "dist/nodes/memory/MemoryManager/MemoryManager.node.js",
      "dist/nodes/memory/MemoryChatRetriever/MemoryChatRetriever.node.js",
      "dist/nodes/memory/MemoryXata/MemoryXata.node.js",
      "dist/nodes/memory/MemoryZep/MemoryZep.node.js",
      "dist/nodes/output_parser/OutputParserAutofixing/OutputParserAutofixing.node.js",
      "dist/nodes/output_parser/OutputParserItemList/OutputParserItemList.node.js",
      "dist/nodes/output_parser/OutputParserStructured/OutputParserStructured.node.js",
      "dist/nodes/retrievers/RetrieverContextualCompression/RetrieverContextualCompression.node.js",
      "dist/nodes/retrievers/RetrieverVectorStore/RetrieverVectorStore.node.js",
      "dist/nodes/retrievers/RetrieverMultiQuery/RetrieverMultiQuery.node.js",
      "dist/nodes/retrievers/RetrieverWorkflow/RetrieverWorkflow.node.js",
      "dist/nodes/text_splitters/TextSplitterCharacterTextSplitter/TextSplitterCharacterTextSplitter.node.js",
      "dist/nodes/text_splitters/TextSplitterRecursiveCharacterTextSplitter/TextSplitterRecursiveCharacterTextSplitter.node.js",
      "dist/nodes/text_splitters/TextSplitterTokenSplitter/TextSplitterTokenSplitter.node.js",
      "dist/nodes/tools/ToolCalculator/ToolCalculator.node.js",
      "dist/nodes/tools/ToolCode/ToolCode.node.js",
      "dist/nodes/tools/ToolHttpRequest/ToolHttpRequest.node.js",
      "dist/nodes/tools/ToolSerpApi/ToolSerpApi.node.js",
      "dist/nodes/tools/ToolVectorStore/ToolVectorStore.node.js",
      "dist/nodes/tools/ToolWikipedia/ToolWikipedia.node.js",
      "dist/nodes/tools/ToolWolframAlpha/ToolWolframAlpha.node.js",
      "dist/nodes/tools/ToolWorkflow/ToolWorkflow.node.js",
      "dist/nodes/trigger/ManualChatTrigger/ManualChatTrigger.node.js",
      "dist/nodes/trigger/ChatTrigger/ChatTrigger.node.js",
      "dist/nodes/vector_store/VectorStoreInMemory/VectorStoreInMemory.node.js",
      "dist/nodes/vector_store/VectorStoreInMemoryInsert/VectorStoreInMemoryInsert.node.js",
      "dist/nodes/vector_store/VectorStoreInMemoryLoad/VectorStoreInMemoryLoad.node.js",
      "dist/nodes/vector_store/VectorStorePGVector/VectorStorePGVector.node.js",
      "dist/nodes/vector_store/VectorStorePinecone/VectorStorePinecone.node.js",
      "dist/nodes/vector_store/VectorStorePineconeInsert/VectorStorePineconeInsert.node.js",
      "dist/nodes/vector_store/VectorStorePineconeLoad/VectorStorePineconeLoad.node.js",
      "dist/nodes/vector_store/VectorStoreQdrant/VectorStoreQdrant.node.js",
      "dist/nodes/vector_store/VectorStoreSupabase/VectorStoreSupabase.node.js",
      "dist/nodes/vector_store/VectorStoreSupabaseInsert/VectorStoreSupabaseInsert.node.js",
      "dist/nodes/vector_store/VectorStoreSupabaseLoad/VectorStoreSupabaseLoad.node.js",
      "dist/nodes/vector_store/VectorStoreZep/VectorStoreZep.node.js",
      "dist/nodes/vector_store/VectorStoreZepInsert/VectorStoreZepInsert.node.js",
      "dist/nodes/vector_store/VectorStoreZepLoad/VectorStoreZepLoad.node.js"
    ]
  },
  "devDependencies": {
    "@types/basic-auth": "catalog:",
    "@types/cheerio": "^0.22.15",
    "@types/html-to-text": "^9.0.1",
    "@types/json-schema": "^7.0.15",
    "@types/mime-types": "^2.1.0",
    "@types/pg": "^8.11.6",
    "@types/temp": "^0.9.1",
    "n8n-core": "workspace:*"
  },
  "dependencies": {
    "@aws-sdk/client-sso-oidc": "3.666.0",
    "@getzep/zep-cloud": "1.0.12",
    "@getzep/zep-js": "0.9.0",
    "@google-ai/generativelanguage": "2.6.0",
    "@google-cloud/resource-manager": "5.3.0",
    "@google/generative-ai": "0.21.0",
    "@huggingface/inference": "2.8.0",
    "@langchain/anthropic": "0.3.8",
    "@langchain/aws": "0.1.2",
    "@langchain/cohere": "0.3.1",
    "@langchain/community": "0.3.15",
    "@langchain/core": "catalog:",
    "@langchain/google-genai": "0.1.4",
    "@langchain/google-vertexai": "0.1.3",
    "@langchain/groq": "0.1.2",
    "@langchain/mistralai": "0.2.0",
    "@langchain/ollama": "0.1.2",
    "@langchain/openai": "0.3.14",
    "@langchain/pinecone": "0.1.3",
    "@langchain/qdrant": "0.1.1",
    "@langchain/redis": "0.1.0",
    "@langchain/textsplitters": "0.1.0",
    "@mozilla/readability": "0.5.0",
    "@n8n/json-schema-to-zod": "workspace:*",
    "@n8n/typeorm": "0.3.20-12",
    "@n8n/vm2": "3.9.25",
    "@pinecone-database/pinecone": "4.0.0",
    "@qdrant/js-client-rest": "1.11.0",
    "@supabase/supabase-js": "2.45.4",
    "@xata.io/client": "0.28.4",
    "basic-auth": "catalog:",
    "cheerio": "1.0.0",
    "cohere-ai": "7.14.0",
    "d3-dsv": "2.0.0",
    "epub2": "3.0.2",
    "form-data": "catalog:",
    "generate-schema": "2.6.0",
    "html-to-text": "9.0.5",
    "jsdom": "23.0.1",
    "langchain": "0.3.6",
    "lodash": "catalog:",
    "mammoth": "1.7.2",
    "mime-types": "2.1.35",
    "n8n-nodes-base": "workspace:*",
    "n8n-workflow": "workspace:*",
    "openai": "4.73.1",
    "pdf-parse": "1.1.1",
    "pg": "8.12.0",
    "redis": "4.6.12",
    "sqlite3": "5.1.7",
    "temp": "0.9.4",
    "tmp-promise": "3.0.3",
    "zod": "catalog:",
    "zod-to-json-schema": "3.23.3"
  }
}<|MERGE_RESOLUTION|>--- conflicted
+++ resolved
@@ -1,10 +1,6 @@
 {
   "name": "@n8n/n8n-nodes-langchain",
-<<<<<<< HEAD
-  "version": "1.72.0",
-=======
   "version": "1.74.0",
->>>>>>> be520b4f
   "description": "",
   "main": "index.js",
   "scripts": {
